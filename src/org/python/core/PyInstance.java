--- conflicted
+++ resolved
@@ -8,10 +8,6 @@
 
 public class PyInstance extends PyObject
 {
-    // Collection proxy invoke no method found error code - return an error
-    // code instead of using slower exceptions
-    public static PyObject collectionProxyNoMethodError = new PyObject();
-    
     // xxx doc, final name
     public transient PyClass instclass;
 
@@ -184,61 +180,6 @@
         return __findattr__("__index__") != null;
     }
 
-
-    public PyObject iinvoke_collectionProxy(String name) {
-        PyObject f = ifindlocal(name);
-        if (f == null) {
-            f = ifindclass(name, false);
-            if (f != null) {
-                if (f instanceof PyFunction) {
-                    return f.__call__(this);
-                } else {
-                    f = f.__get__(this, instclass);
-                }
-            }
-        }
-        if (f == null) f = ifindfunction(name);
-        if (f == null) return collectionProxyNoMethodError;
-        return f.__call__();
-    }
-
-    public PyObject iinvoke_collectionProxy(String name, PyObject arg1) {
-        PyObject f = ifindlocal(name);
-        if (f == null) {
-            f = ifindclass(name, false);
-            if (f != null) {
-                if (f instanceof PyFunction) {
-                    return f.__call__(this, arg1);
-                } else {
-                    f = f.__get__(this, instclass);
-                }
-            }
-        }
-        if (f == null) f = ifindfunction(name);
-        if (f == null) return collectionProxyNoMethodError;
-        return f.__call__(arg1);
-    }
-
-    public PyObject iinvoke_collectionProxy(String name, PyObject arg1, PyObject arg2) {
-        PyObject f = ifindlocal(name);
-        if (f == null) {
-            f = ifindclass(name, false);
-            if (f != null) {
-                if (f instanceof PyFunction) {
-                    return f.__call__(this, arg1, arg2);
-                } else {
-                    f = f.__get__(this, instclass);
-                }
-            }
-        }
-        if (f == null) f = ifindfunction(name);
-        if (f == null) return collectionProxyNoMethodError;
-        return f.__call__(arg1, arg2);
-    }
-
-
-    
-    
     public PyObject invoke(String name) {
         PyObject f = ifindlocal(name);
         if (f == null) {
@@ -530,17 +471,7 @@
                 meth = __findattr__("__len__");
             } catch (PyException exc) { }
             if (meth == null) {
-<<<<<<< HEAD
-                // Copied form __len__()
-                CollectionProxy proxy = getCollection();
-                if (proxy != CollectionProxy.NoProxy) {
-                    return proxy.__len__() != 0 ? true : false;
-                } else {
-                    return true;
-                }
-=======
                 return true;
->>>>>>> f7e2c5c7
             }
         }
 
@@ -549,19 +480,7 @@
     }
 
     public int __len__() {
-<<<<<<< HEAD
-        PyObject ret = iinvoke_collectionProxy("__len__");
-        if (ret == collectionProxyNoMethodError) {
-            CollectionProxy proxy = getCollection();
-            if (proxy != CollectionProxy.NoProxy) {
-                return proxy.__len__();
-            } else {
-                noAttributeError("__len__");
-            }
-        }
-=======
         PyObject ret = invoke("__len__");
->>>>>>> f7e2c5c7
         if (ret instanceof PyInteger)
             return ((PyInteger)ret).getValue();
         throw Py.TypeError("__len__() should return an int");
@@ -593,12 +512,8 @@
     }
 
     public PyObject __finditem__(PyObject key) {
-<<<<<<< HEAD
-        PyObject ret = null;
-=======
->>>>>>> f7e2c5c7
         try {
-            ret = iinvoke_collectionProxy("__getitem__", key);
+            return invoke("__getitem__", key);
         } catch (PyException e) {
             if (Py.matchException(e, Py.IndexError))
                 return null;
@@ -606,66 +521,9 @@
                 return null;
             throw e;
         }
-        
-        if (ret == collectionProxyNoMethodError) {
-            CollectionProxy proxy = getCollection();
-            if (proxy != CollectionProxy.NoProxy) {
-                return proxy.__finditem__(key);
-            } else {
-                noAttributeError("__getitem__");
-            }
-        }
-        
-        return ret;
     }
 
     public PyObject __getitem__(PyObject key) {
-<<<<<<< HEAD
-        PyObject ret = iinvoke_collectionProxy("__getitem__", key);
-        
-        if (ret == collectionProxyNoMethodError) {
-            CollectionProxy proxy = getCollection();
-            if (proxy != CollectionProxy.NoProxy) {
-                ret = proxy.__finditem__(key);
-                if (ret == null) {
-                    throw Py.KeyError(key.toString());
-                }
-                return ret;
-            } else {
-                noAttributeError("__getitem__");
-            }
-        }
-
-        return ret;
-    }
-
-    public void __setitem__(PyObject key, PyObject value) {
-        PyObject ret = iinvoke_collectionProxy("__setitem__", key, value);
-        
-        if (ret == collectionProxyNoMethodError) {
-            CollectionProxy proxy = getCollection();
-            if (proxy != CollectionProxy.NoProxy) {
-                proxy.__setitem__(key, value);
-                return;
-            } else {
-                noAttributeError("__setitem__");
-            }
-        }
-    }
-
-    public void __delitem__(PyObject key) {
-        PyObject ret = iinvoke_collectionProxy("__delitem__", key);
-
-        if (ret == collectionProxyNoMethodError) {
-            CollectionProxy proxy = getCollection();
-            if (proxy != CollectionProxy.NoProxy) {
-                proxy.__delitem__(key);
-                return;
-            } else {
-                noAttributeError("__delitem__");
-            }
-        }
-=======
         return invoke("__getitem__", key);
     }
 
@@ -675,7 +533,6 @@
 
     public void __delitem__(PyObject key) {
         invoke("__delitem__", key);
->>>>>>> f7e2c5c7
     }
 
     public PyObject __getslice__(PyObject start, PyObject stop, PyObject step) {
@@ -711,16 +568,7 @@
             return func.__call__();
         func = __findattr__("__getitem__");
         if (func == null) {
-<<<<<<< HEAD
-            PyObject iter = getCollectionIter();
-            if (iter != null) {
-                return iter;
-            } else {
-                return super.__iter__();
-            }
-=======
             return super.__iter__();
->>>>>>> f7e2c5c7
         }
         return new PySequenceIter(this);
     }
