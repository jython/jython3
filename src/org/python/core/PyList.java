// Copyright (c) Corporation for National Research Initiatives
package org.python.core;

import java.util.Collection;
import java.util.Iterator;
import java.util.List;

import org.python.expose.ExposedMethod;
import org.python.expose.ExposedNew;
import org.python.expose.ExposedType;
import org.python.expose.MethodType;

/**
 * A builtin python list.
 */
@ExposedType(name = "list", base = PyObject.class)
public class PyList extends PySequenceList {

    public static final PyType TYPE = PyType.fromClass(PyList.class);

    public PyList() {
        this(TYPE, Py.EmptyObjects);
    }

    public PyList(PyType type) {
        super(type);
    }

    public PyList(PyType type, PyObject[] elements) {
        super(type, elements);
    }

    public PyList(PyType type, Collection c) {
        super(type, c);
    }

    public PyList(PyObject[] elements) {
        this(TYPE, elements);
    }

    public PyList(Collection c) {
        super(TYPE, c);
    }

    public PyList(PyObject o) {
        this(TYPE);
        for (PyObject item : o.asIterable()) {
            append(item);
        }
    }

    @ExposedNew
    @ExposedMethod
    final void list___init__(PyObject[] args, String[] kwds) {
        ArgParser ap = new ArgParser("list", args, kwds, new String[] {"sequence"}, 0);
        PyObject seq = ap.getPyObject(0, null);
        clear();
        if(seq == null) {
            return;
        }
        if(seq instanceof PySequenceList) {
            PySequenceList p = (PySequenceList)seq.__getslice__(Py.None, Py.None, Py.One);
            this.list = p.list;
        } else {
            for (PyObject item : seq.asIterable()) {
                append(item);
            }
        }
    }

    public String safeRepr() throws PyIgnoreMethodTag {
        return "'list' object";
    }

    public int __len__() {
        return list___len__();
    }

    @ExposedMethod
    final int list___len__() {
        return size();
    }

    protected PyObject getslice(int start, int stop, int step) {
        if(step > 0 && stop < start) {
            stop = start;
        }
        int n = sliceLength(start, stop, step);
        PyObject[] newList = new PyObject[n];
        PyObject[] array = getArray();
        if(step == 1) {
            System.arraycopy(array, start, newList, 0, stop - start);
            return new PyList(newList);
        }
        int j = 0;
        for(int i = start; j < n; i += step) {
            newList[j] = array[i];
            j++;
        }
        return new PyList(newList);
    }

    protected void del(int i) {
        remove(i);
    }

    protected void delRange(int start, int stop, int step) {
        if(step == 1) {
            remove(start, stop);
        } else if(step > 1) {
            for(int i = start; i < stop; i += step) {
                remove(i);
                i--;
                stop--;
            }
        } else if(step < 0) {
            for(int i = start; i >= 0 && i >= stop; i += step) {
                remove(i);
            }
        }
    }

    protected void set(int i, PyObject value) {
        list.pyset(i, value);
    }

    protected void setslice(int start, int stop, int step, PyObject value) {
        if(stop < start) {
            stop = start;
        }
        if(value instanceof PySequence) {
<<<<<<< HEAD
            PySequence sequence = (PySequence)value;
=======
            PySequence sequence = (PySequence) value;
>>>>>>> 4e5f85d3
            setslicePySequence(start, stop, step, sequence);
        } else if(value instanceof List) {
            List list = (List)value.__tojava__(List.class);
            if(list != null && list != Py.NoConversion) {
                setsliceList(start, stop, step, list);
            }
        } else {
            setsliceIterable(start, stop, step, value);
        }
    }

    protected void setslicePySequence(int start, int stop, int step, PySequence value) {
        if(step == 1) {
            PyObject[] otherArray;
            PyObject[] array = getArray();
            if(value instanceof PySequenceList) {
<<<<<<< HEAD
                PySequenceList seqList = (PySequenceList)value;
=======
                PySequenceList seqList = (PySequenceList) value;
>>>>>>> 4e5f85d3
                otherArray = seqList.getArray();
                if(otherArray == array) {
                    otherArray = otherArray.clone();
                }
                list.replaceSubArray(start, stop, otherArray, 0, seqList.size());
            } else {
                int n = value.__len__();
                list.ensureCapacity(start + n);
                for(int i = 0; i < n; i++) {
                    list.add(i + start, value.pyget(i));
                }
            }
        } else if(step > 1) {
            int n = value.__len__();
            for(int i = 0, j = 0; i < n; i++, j += step) {
                list.pyset(j + start, value.pyget(i));
            }
        } else if(step < 0) {
            int n = value.__len__();
            if(value == this) {
                PyList newseq = new PyList();
                PyObject iter = value.__iter__();
                for(PyObject item = null; (item = iter.__iternext__()) != null;) {
                    newseq.append(item);
                }
                value = newseq;
            }
            for(int i = 0, j = list.size() - 1; i < n; i++, j += step) {
                list.pyset(j, value.pyget(i));
            }
        }
    }

    protected void setsliceList(int start, int stop, int step, List value) {
        if(step != 1) {
            throw Py.TypeError("setslice with java.util.List and step != 1 not " + "supported yet");
        }
        int n = value.size();
        list.ensureCapacity(start + n);
        for(int i = 0; i < n; i++) {
            list.add(i + start, value.get(i));
        }
    }

    protected void setsliceIterable(int start, int stop, int step, PyObject value) {
        PyObject iter;
        try {
            iter = value.__iter__();
        } catch(PyException pye) {
            if(Py.matchException(pye, Py.TypeError)) {
                throw Py.TypeError("can only assign an iterable");
            }
            throw pye;
        }
        PyObject next;
        for(int j = 0; (next = iter.__iternext__()) != null; j += step) {
            if(step < 0) {
                list.pyset(start + j, next);
            } else {
                list.add(start + j, next);
            }
        }
    }

    protected PyObject repeat(int count) {
        if(count < 0) {
            count = 0;
        }
        int l = size();
        PyObject[] newList = new PyObject[l * count];
        for(int i = 0; i < count; i++) {
            System.arraycopy(getArray(), 0, newList, i * l, l);
        }
        return new PyList(newList);
    }

    @ExposedMethod(type = MethodType.BINARY)
    final PyObject list___ne__(PyObject o) {
        return seq___ne__(o);
    }

    @ExposedMethod(type = MethodType.BINARY)
    final PyObject list___eq__(PyObject o) {
        return seq___eq__(o);
    }

    @ExposedMethod(type = MethodType.BINARY)
    final PyObject list___lt__(PyObject o) {
        return seq___lt__(o);
    }

    @ExposedMethod(type = MethodType.BINARY)
    final PyObject list___le__(PyObject o) {
        return seq___le__(o);
    }

    @ExposedMethod(type = MethodType.BINARY)
    final PyObject list___gt__(PyObject o) {
        return seq___gt__(o);
    }

    @ExposedMethod(type = MethodType.BINARY)
    final PyObject list___ge__(PyObject o) {
        return seq___ge__(o);
    }

    public PyObject __imul__(PyObject o) {
        PyObject result = list___imul__(o);
        if(result == null) {
            // We can't perform an in-place multiplication on o's
            // type, so let o try to rmul this list. A new list will
            // be created instead of modifying this one, but that's
            // preferable to just blowing up on this operation.
            result = o.__rmul__(this);
            if(result == null) {
                throw Py.TypeError(_unsupportedop("*", o));
            }
        }
        return result;
    }

    @ExposedMethod
    final PyObject list___imul__(PyObject o) {
        if(!(o instanceof PyInteger || o instanceof PyLong)) {
            return null;
        }
        int l = size();
        int count = ((PyInteger)o.__int__()).getValue();
        int newSize = l * count;
        list.setSize(newSize);
        PyObject[] array = getArray();
        for (int i = 1; i < count; i++) {
            System.arraycopy(array, 0, array, i * l, l);
        }
        gListAllocatedStatus = __len__();
        return this;
    }

    @ExposedMethod(type = MethodType.BINARY)
    final PyObject list___mul__(PyObject o) {
        if(!(o instanceof PyInteger || o instanceof PyLong)) {
            return null;
        }
        int count = ((PyInteger)o.__int__()).getValue();
        return repeat(count);
    }

    @ExposedMethod(type = MethodType.BINARY)
    final PyObject list___rmul__(PyObject o) {
        if(!(o instanceof PyInteger || o instanceof PyLong)) {
            return null;
        }
        int count = ((PyInteger)o.__int__()).getValue();
        return repeat(count);
    }

    public PyObject __add__(PyObject o) {
        return list___add__(o);
    }

    @ExposedMethod(type = MethodType.BINARY)
    final PyObject list___add__(PyObject o) {
        PyList sum = null;
        if(o instanceof PyList) {
            PyList other = (PyList)o;
            int thisLen = size();
            int otherLen = other.size();
            PyObject[] newList = new PyObject[thisLen + otherLen];
            System.arraycopy(getArray(), 0, newList, 0, thisLen);
            System.arraycopy(other.getArray(), 0, newList, thisLen, otherLen);
            sum = new PyList(newList);
        } else if(!(o instanceof PySequenceList)) {
            // also support adding java lists (but not PyTuple!)
            Object oList = o.__tojava__(List.class);
            if(oList != Py.NoConversion && oList != null) {
<<<<<<< HEAD
                List otherList = (List)oList;
=======
                List otherList = (List) oList;
>>>>>>> 4e5f85d3
                sum = new PyList();
                sum.list_extend(this);
                for(Iterator i = otherList.iterator(); i.hasNext();) {
                    sum.add(i.next());
                }
            }
        }
        return sum;
    }

    public PyObject __radd__(PyObject o) {
        return list___radd__(o);
    }

    @ExposedMethod(type = MethodType.BINARY)
    final PyObject list___radd__(PyObject o) {
        // Support adding java.util.List, but prevent adding PyTuple.
        // 'o' should never be a PyList since __add__ is defined.
        PyList sum = null;
        if(o instanceof PySequence) {
            return null;
        }
        Object oList = o.__tojava__(List.class);
        if (oList != Py.NoConversion && oList != null) {
            sum = new PyList();
            sum.addAll((List) oList);
            sum.extend(this);
        }
        return sum;
    }

    @ExposedMethod
    final boolean list___contains__(PyObject o) {
        return object___contains__(o);
    }

    @ExposedMethod
    final void list___delitem__(PyObject index) {
        seq___delitem__(index);
    }

    @ExposedMethod
    final void list___setitem__(PyObject o, PyObject def) {
        seq___setitem__(o, def);
    }

    @ExposedMethod
    final PyObject list___getitem__(PyObject o) {
        PyObject ret = seq___finditem__(o);
        if(ret == null) {
            throw Py.IndexError("index out of range: " + o);
        }
        return ret;
    }

    @ExposedMethod
    final boolean list___nonzero__() {
        return seq___nonzero__();
    }

    @ExposedMethod(defaults = "null")
    final PyObject list___getslice__(PyObject start, PyObject stop, PyObject step) {
        return seq___getslice__(start, stop, step);
    }

    @ExposedMethod(defaults = "null")
    final void list___setslice__(PyObject start, PyObject stop, PyObject step, PyObject value) {
        if(value == null) {
            value = step;
            step = null;
        }
        seq___setslice__(start, stop, step, value);
    }

    @ExposedMethod
    final void list___delslice__(PyObject start, PyObject stop, PyObject step) {
        seq___delslice__(start, stop, step);
    }

    protected String unsupportedopMessage(String op, PyObject o2) {
        if(op.equals("+")) {
            return "can only concatenate list (not \"{2}\") to list";
        }
        return super.unsupportedopMessage(op, o2);
    }

    public String toString() {
        return list_toString();
    }

    @ExposedMethod(names = "__repr__")
    final String list_toString() {
        ThreadState ts = Py.getThreadState();
        if(!ts.enterRepr(this)) {
            return "[...]";
        }
        StringBuffer buf = new StringBuffer("[");
        int length = size();
        PyObject[] array = getArray();
        for(int i = 0; i < length - 1; i++) {
            buf.append((array[i]).__repr__().toString());
            buf.append(", ");
        }
        if(length > 0) {
            buf.append((array[length - 1]).__repr__().toString());
        }
        buf.append("]");
        ts.exitRepr(this);
        return buf.toString();
    }

    /**
     * Add a single element to the end of list.
     * 
     * @param o
     *            the element to add.
     */
    public void append(PyObject o) {
        list_append(o);
    }

    @ExposedMethod
    final void list_append(PyObject o) {
        pyadd(o);
        gListAllocatedStatus = __len__();
    }

    /**
     * Return the number elements in the list that equals the argument.
     * 
     * @param o
     *            the argument to test for. Testing is done with the <code>==</code> operator.
     */
    public int count(PyObject o) {
        return list_count(o);
    }

    @ExposedMethod
    final int list_count(PyObject o) {
        int count = 0;
        PyObject[] array = getArray();
        for(int i = 0, n = size(); i < n; i++) {
            if(array[i].equals(o)) {
                count++;
            }
        }
        return count;
    }

    /**
     * return smallest index where an element in the list equals the argument.
     * 
     * @param o
     *            the argument to test for. Testing is done with the <code>==</code> operator.
     */
    public int index(PyObject o) {
        return index(o, 0);
    }

    public int index(PyObject o, int start) {
        return list_index(o, start, null);
    }

    public int index(PyObject o, int start, int stop) {
        return list_index(o, start, Py.newInteger(stop));
    }

    @ExposedMethod(defaults = {"0", "null"})
    final int list_index(PyObject o, int start, PyObject stop) {
        int iStop;
        if(stop == null) {
            iStop = size();
        } else {
            iStop = stop.asInt();
        }
        return _index(o, "list.index(x): x not in list", start, iStop);
    }

    final int list_index(PyObject o, int start) {
        return _index(o, "list.index(x): x not in list", start, size());
    }

    final int list_index(PyObject o) {
        return _index(o, "list.index(x): x not in list", 0, size());
    }

    private int _index(PyObject o, String message, int start, int stop) {
        // Follow Python 2.3+ behavior
        int validStop = calculateIndex(stop);
        int validStart = calculateIndex(start);
        PyObject[] array = getArray();
        for(int i = validStart; i < validStop && i < size(); i++) {
            if(array[i].equals(o)) {
                return i;
            }
        }
        throw Py.ValueError(message);
    }

    // This is closely related to fixindex in PySequence, but less strict
    // fixindex returns -1 if index += length < 0 or if index >= length
    // where this function returns 0 in former case and length in the latter.
    // I think both are needed in different cases, but if this method turns
    // out to be needed in other sequence subclasses, it should be moved to
    // PySequence.
    private int calculateIndex(int index) {
        int length = size();
        if(index < 0) {
            index = index += length;
            if(index < 0) {
                index = 0;
            }
        } else if(index > length) {
            index = length;
        }
        return index;
    }

    /**
     * Insert the argument element into the list at the specified index. <br>
     * Same as <code>s[index:index] = [o] if index &gt;= 0</code>.
     * 
     * @param index
     *            the position where the element will be inserted.
     * @param o
     *            the element to insert.
     */
    public void insert(int index, PyObject o) {
        list_insert(index, o);
    }

    @ExposedMethod
    final void list_insert(int index, PyObject o) {
        if(index < 0) {
            index = Math.max(0, size() + index);
        }
        if(index > size()) {
            index = size();
        }
        list.pyadd(index, o);
        gListAllocatedStatus = __len__();
    }

    /**
     * Remove the first occurence of the argument from the list. The elements arecompared with the
     * <code>==</code> operator. <br>
     * Same as <code>del s[s.index(x)]</code>
     * 
     * @param o
     *            the element to search for and remove.
     */
    public void remove(PyObject o) {
        list_remove(o);
    }

    @ExposedMethod
    final void list_remove(PyObject o) {
        del(_index(o, "list.remove(x): x not in list", 0, size()));
        gListAllocatedStatus = __len__();
    }

    /**
     * Reverses the items of s in place. The reverse() methods modify the list in place for economy
     * of space when reversing a large list. It doesn't return the reversed list to remind you of
     * this side effect.
     */
    public void reverse() {
        list_reverse();
    }

    @ExposedMethod
    final void list_reverse() {
        PyObject tmp;
        int n = size();
        PyObject[] array = getArray();
        int j = n - 1;
        for(int i = 0; i < n / 2; i++, j--) {
            tmp = array[i];
            array[i] = array[j];
            array[j] = tmp;
        }
        gListAllocatedStatus = __len__();
    }

    /**
     * Removes and return the last element in the list.
     */
    public PyObject pop() {
        return pop(-1);
    }

    /**
     * Removes and return the <code>n</code> indexed element in the list.
     * 
     * @param n
     *            the index of the element to remove and return.
     */
    public PyObject pop(int n) {
        return list_pop(n);
    }

    @ExposedMethod(defaults = "-1")
    final PyObject list_pop(int n) {
        int length = size();
        if(length == 0) {
            throw Py.IndexError("pop from empty list");
        }
        if(n < 0) {
            n += length;
        }
        if(n < 0 || n >= length) {
            throw Py.IndexError("pop index out of range");
        }
        PyObject v = pyget(n);
        setslice(n, n + 1, 1, Py.EmptyTuple);
        return v;
    }

    /**
     * Append the elements in the argument sequence to the end of the list. <br>
     * Same as <code>s[len(s):len(s)] = o</code>.
     * 
     * @param o
     *            the sequence of items to append to the list.
     */
    public void extend(PyObject o) {
        list_extend(o);
    }

    @ExposedMethod
    final void list_extend(PyObject o) {
        int length = size();
        setslice(length, length, 1, o);
        gListAllocatedStatus = __len__();
    }

    public PyObject __iadd__(PyObject o) {
        return list___iadd__(o);
    }

    @ExposedMethod
    final PyObject list___iadd__(PyObject o) {
        extend(fastSequence(o, "argument to += must be a sequence"));

        return this;
    }

    /**
     * Sort the items of the list in place. The compare argument is a function of two arguments
     * (list items) which should return -1, 0 or 1 depending on whether the first argument is
     * considered smaller than, equal to, or larger than the second argument. Note that this slows
     * the sorting process down considerably; e.g. to sort a list in reverse order it is much faster
     * to use calls to the methods sort() and reverse() than to use the built-in function sort()
     * with a comparison function that reverses the ordering of the elements.
     * 
     * @param compare
     *            the comparison function.
     */
    
        /**
     * Sort the items of the list in place. Items is compared with the normal relative comparison
     * operators.
     */


    @ExposedMethod
    final void list_sort(PyObject[] args, String[] kwds) {
        ArgParser ap = new ArgParser("list", args, kwds, new String[]{"cmp", "key", "reverse"}, 0);
        PyObject cmp = ap.getPyObject(0, Py.None);
        PyObject key = ap.getPyObject(1, Py.None);
        PyObject reverse = ap.getPyObject(2, Py.False);
        sort(cmp, key, reverse);
    }

<<<<<<< HEAD
    @ExposedMethod(defaults = "null")
    final synchronized void list_sort(PyObject compare) {
        MergeState ms = new MergeState(getArray(), size(), compare);
        ms.sort();
    }

    /**
     * Sort the items of the list in place. Items is compared with the normal relative comparison
     * operators.
     */
    public void sort() {
        list_sort(null);
=======
    public void sort(PyObject compare) {
        sort(compare, Py.None, Py.False);
    }

    public void sort() {
        sort(Py.None, Py.None, Py.False);
    }

    public void sort(PyObject cmp, PyObject key, PyObject reverse) {
        MergeState ms = new MergeState(this, cmp, key, reverse.__nonzero__());
        ms.sort();
>>>>>>> 4e5f85d3
    }
  
    public int hashCode() {
        return list___hash__();
    }

    @ExposedMethod
    final int list___hash__() {
        throw Py.TypeError("unhashable type");
    }

    public PyTuple __getnewargs__() {
        return new PyTuple(new PyTuple(list.getArray()));
    }
}<|MERGE_RESOLUTION|>--- conflicted
+++ resolved
@@ -129,11 +129,7 @@
             stop = start;
         }
         if(value instanceof PySequence) {
-<<<<<<< HEAD
-            PySequence sequence = (PySequence)value;
-=======
             PySequence sequence = (PySequence) value;
->>>>>>> 4e5f85d3
             setslicePySequence(start, stop, step, sequence);
         } else if(value instanceof List) {
             List list = (List)value.__tojava__(List.class);
@@ -150,11 +146,7 @@
             PyObject[] otherArray;
             PyObject[] array = getArray();
             if(value instanceof PySequenceList) {
-<<<<<<< HEAD
-                PySequenceList seqList = (PySequenceList)value;
-=======
                 PySequenceList seqList = (PySequenceList) value;
->>>>>>> 4e5f85d3
                 otherArray = seqList.getArray();
                 if(otherArray == array) {
                     otherArray = otherArray.clone();
@@ -330,11 +322,7 @@
             // also support adding java lists (but not PyTuple!)
             Object oList = o.__tojava__(List.class);
             if(oList != Py.NoConversion && oList != null) {
-<<<<<<< HEAD
-                List otherList = (List)oList;
-=======
                 List otherList = (List) oList;
->>>>>>> 4e5f85d3
                 sum = new PyList();
                 sum.list_extend(this);
                 for(Iterator i = otherList.iterator(); i.hasNext();) {
@@ -709,20 +697,6 @@
         sort(cmp, key, reverse);
     }
 
-<<<<<<< HEAD
-    @ExposedMethod(defaults = "null")
-    final synchronized void list_sort(PyObject compare) {
-        MergeState ms = new MergeState(getArray(), size(), compare);
-        ms.sort();
-    }
-
-    /**
-     * Sort the items of the list in place. Items is compared with the normal relative comparison
-     * operators.
-     */
-    public void sort() {
-        list_sort(null);
-=======
     public void sort(PyObject compare) {
         sort(compare, Py.None, Py.False);
     }
@@ -734,7 +708,6 @@
     public void sort(PyObject cmp, PyObject key, PyObject reverse) {
         MergeState ms = new MergeState(this, cmp, key, reverse.__nonzero__());
         ms.sort();
->>>>>>> 4e5f85d3
     }
   
     public int hashCode() {
