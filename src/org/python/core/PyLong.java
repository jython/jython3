// Copyright (c) Corporation for National Research Initiatives
package org.python.core;

import java.io.Serializable;
import java.math.BigDecimal;
import java.math.BigInteger;

import org.python.expose.ExposedMethod;
import org.python.expose.ExposedNew;
import org.python.expose.ExposedType;
import org.python.expose.MethodType;

/**
 * A builtin python long. This is implemented as a
 * java.math.BigInteger.
 */
@ExposedType(name = "long")
public class PyLong extends PyObject {

    public static final PyType TYPE = PyType.fromClass(PyLong.class);
    
    public static final BigInteger minLong = BigInteger.valueOf(Long.MIN_VALUE);
    public static final BigInteger maxLong = BigInteger.valueOf(Long.MAX_VALUE);
    public static final BigInteger maxULong =
        BigInteger.valueOf(1).shiftLeft(64).subtract(BigInteger.valueOf(1));

    private BigInteger value;

    @ExposedNew
    public static PyObject long___new__(PyNewWrapper new_, boolean init, PyType subtype,
                                        PyObject[] args, String[] keywords) {
        if (new_.for_type != subtype) {
            return longSubtypeNew(new_, init, subtype, args, keywords);
        }

        ArgParser ap = new ArgParser("long", args, keywords, new String[] {"x", "base"}, 0);
        PyObject x = ap.getPyObject(0, null);
        int base = ap.getInt(1, -909);

        if (x == null) {
            return new PyLong(0);
        }
        if (base == -909) {
            try {
                return x.__long__();
            } catch (PyException pye) {
                if (!Py.matchException(pye, Py.AttributeError)) {
                    throw pye;
                }
                throw Py.TypeError(String.format("long() argument must be a string or a number, "
                                                 + "not '%.200s'", x.getType().fastGetName()));
            }
        }
        if (!(x instanceof PyString)) {
            throw Py.TypeError("long: can't convert non-string with explicit base");
        }
        return ((PyString)x).atol(base);
    }

    /**
     * Wimpy, slow approach to new calls for subtypes of long.
     *
     * First creates a regular long from whatever arguments we got, then allocates a
     * subtype instance and initializes it from the regular long. The regular long is then
     * thrown away.
     */
    private static PyObject longSubtypeNew(PyNewWrapper new_, boolean init, PyType subtype,
                                           PyObject[] args, String[] keywords) {
        PyObject tmp = long___new__(new_, init, TYPE, args, keywords);
        if (tmp instanceof PyInteger) {
            int intValue = ((PyInteger)tmp).getValue();
            return new PyLongDerived(subtype, BigInteger.valueOf(intValue));
        } else {
            return new PyLongDerived(subtype, ((PyLong)tmp).value);
        }
    }
    
    public PyLong(PyType subType, BigInteger v) {
        super(subType);
        value = v;
    }

    public PyLong(BigInteger v) {
        this(TYPE, v);
    }

    public PyLong(double v) {
        this(toBigInteger(v));
    }

    public PyLong(long v) {
        this(BigInteger.valueOf(v));
    }

    public PyLong(String s) {
        this(new BigInteger(s));
    }

    /**
     * Convert a double to BigInteger, raising an OverflowError if
     * infinite.
     */
    private static BigInteger toBigInteger(double value) {
        if (Double.isInfinite(value)) {
            throw Py.OverflowError("cannot convert float infinity to long");
        }
        if (Double.isNaN(value)) {
            return BigInteger.valueOf(0);
        }
        return new BigDecimal(value).toBigInteger();
    }

    public BigInteger getValue() {
        return value;
    }

    public String toString() {
        return long_toString();
    }

    @ExposedMethod(names = {"__str__", "__repr__"})
    final String long_toString() {
        return value.toString()+"L";
    }

    public int hashCode() {
        return long___hash__();
    }

    @ExposedMethod
    final int long___hash__() {
        return value.intValue();
    }

    public boolean __nonzero__() {
        return !value.equals(BigInteger.valueOf(0));
    }

    @ExposedMethod
    public boolean long___nonzero__() {
        return __nonzero__();
    }

    public double doubleValue() {
        double v = value.doubleValue();
        if (Double.isInfinite(v)) {
            throw Py.OverflowError("long int too large to convert to float");
        }
        return v;
    }

    private static final double scaledDoubleValue(BigInteger val, int[] exp){
        double x = 0;
        int signum = val.signum();
        byte[] digits;

        if (signum >= 0) {
            digits = val.toByteArray();
        } else {
            digits = val.negate().toByteArray();
        }

        int count = 8;
        int i = 0;

        if (digits[0] == 0) {
            i++;
            count++;
        }
        count = count <= digits.length?count:digits.length;

        while (i < count) {
            x = x * 256 + (digits[i] & 0xff);
            i++;
        }
        exp[0] = digits.length - i;
        return signum*x;
    }

    public double scaledDoubleValue(int[] exp){
        return scaledDoubleValue(value,exp);
    }


<<<<<<< HEAD
    private long getLong(long min, long max) {
        return getLong(min, max, "long int too large to convert");
    }

    private long getLong(long min, long max, String overflowMsg) {
=======
    public long getLong(long min, long max) {
        return getLong(min, max, "long int too large to convert");
    }

    public long getLong(long min, long max, String overflowMsg) {
>>>>>>> f1c4ce43
        if (value.compareTo(maxLong) <= 0 && value.compareTo(minLong) >= 0) {
            long v = value.longValue();
            if (v >= min && v <= max)
                return v;
        }
        throw Py.OverflowError(overflowMsg);
    }

    public long asLong(int index) {
        return getLong(Long.MIN_VALUE, Long.MAX_VALUE, "long too big to convert");
    }

    public int asInt(int index) {
        return (int)getLong(Integer.MIN_VALUE, Integer.MAX_VALUE,
                            "long int too large to convert to int");
    }

    @Override
    public int asInt() {
        return (int)getLong(Integer.MIN_VALUE, Integer.MAX_VALUE,
                            "long int too large to convert to int");
    }

    public Object __tojava__(Class c) {
        try {
            if (c == Byte.TYPE || c == Byte.class) {
                return new Byte((byte)getLong(Byte.MIN_VALUE,
                                              Byte.MAX_VALUE));
            }
            if (c == Short.TYPE || c == Short.class) {
                return new Short((short)getLong(Short.MIN_VALUE,
                                                Short.MAX_VALUE));
            }
            if (c == Integer.TYPE || c == Integer.class) {
                return new Integer((int)getLong(Integer.MIN_VALUE,
                                                Integer.MAX_VALUE));
            }
            if (c == Long.TYPE || c == Long.class) {
                return new Long(getLong(Long.MIN_VALUE,
                                        Long.MAX_VALUE));
            }
            if (c == Float.TYPE || c == Double.TYPE || c == Float.class ||
                c == Double.class)
            {
                return __float__().__tojava__(c);
            }
            if (c == BigInteger.class || c == Number.class ||
                c == Object.class || c == Serializable.class)
            {
                return value;
            }
        } catch (PyException e) {
            return Py.NoConversion;
        }
        return super.__tojava__(c);
    }

    public int __cmp__(PyObject other) {
        return long___cmp__(other);
    }

    @ExposedMethod(type = MethodType.CMP)
    final int long___cmp__(PyObject other) {
        if (!canCoerce(other))
            return -2;
        return value.compareTo(coerce(other));
    }

    public Object __coerce_ex__(PyObject other) {
        return long___coerce_ex__(other);
    }

    @ExposedMethod
    final PyObject long___coerce__(PyObject other) {
        return adaptToCoerceTuple(long___coerce_ex__(other));
    }

    /** 
     * Coercion logic for long. Implemented as a final method to avoid
     * invocation of virtual methods from the exposed coerce. 
     */ 
    final Object long___coerce_ex__(PyObject other) {
        if (other instanceof PyLong)
            return other;
        else
            if (other instanceof PyInteger) {
                return Py.newLong(((PyInteger)other).getValue());
            } else {
                return Py.None;
            }
    }

    private static final boolean canCoerce(PyObject other) {
        return other instanceof PyLong || other instanceof PyInteger;
    }

    private static final BigInteger coerce(PyObject other) {
        if (other instanceof PyLong)
            return ((PyLong) other).value;
        else if (other instanceof PyInteger)
            return BigInteger.valueOf(
                   ((PyInteger) other).getValue());
        else
            throw Py.TypeError("xxx");
    }

    public PyObject __add__(PyObject right) {
        return long___add__(right);
    }

    @ExposedMethod(type = MethodType.BINARY)
    final PyObject long___add__(PyObject right) {
        if (!canCoerce(right))
            return null;
        return Py.newLong(value.add(coerce(right)));
    }

    public PyObject __radd__(PyObject left) {
        return long___radd__(left);
    }

    @ExposedMethod(type = MethodType.BINARY)
    final PyObject long___radd__(PyObject left) {
        return __add__(left);
    }

    public PyObject __sub__(PyObject right) {
        return long___sub__(right);
    }

    @ExposedMethod(type = MethodType.BINARY)
    final PyObject long___sub__(PyObject right) {
        if (!canCoerce(right))
            return null;
        return Py.newLong(value.subtract(coerce(right)));
    }

    public PyObject __rsub__(PyObject left) {
        return long___rsub__(left);
    }

    @ExposedMethod(type = MethodType.BINARY)
    final PyObject long___rsub__(PyObject left) {
        return Py.newLong(coerce(left).subtract(value));
    }

    public PyObject __mul__(PyObject right) {
        return long___mul__(right);
    }

    @ExposedMethod(type = MethodType.BINARY)
    final PyObject long___mul__(PyObject right) {
        if (right instanceof PySequence)
            return ((PySequence) right).repeat(coerceInt(this));

        if (!canCoerce(right))
            return null;
        return Py.newLong(value.multiply(coerce(right)));
    }

    public PyObject __rmul__(PyObject left) {
        return long___rmul__(left);
    }

    @ExposedMethod(type = MethodType.BINARY)
    final PyObject long___rmul__(PyObject left) {
        if (left instanceof PySequence)
            return ((PySequence) left).repeat(coerceInt(this));
        if (!canCoerce(left))
            return null;
        return Py.newLong(coerce(left).multiply(value));
    }

    // Getting signs correct for integer division
    // This convention makes sense when you consider it in tandem with modulo
    private BigInteger divide(BigInteger x, BigInteger y) {
        BigInteger zero = BigInteger.valueOf(0);
        if (y.equals(zero))
            throw Py.ZeroDivisionError("long division or modulo");

        if (y.compareTo(zero) < 0) {
            if (x.compareTo(zero) > 0)
                return (x.subtract(y).subtract(
                                      BigInteger.valueOf(1))).divide(y);
        } else {
            if (x.compareTo(zero) < 0)
                return (x.subtract(y).add(BigInteger.valueOf(1))).divide(y);
        }
        return x.divide(y);
    }

    public PyObject __div__(PyObject right) {
        return long___div__(right);
    }

    @ExposedMethod(type = MethodType.BINARY)
    final PyObject long___div__(PyObject right) {
        if (!canCoerce(right))
            return null;
        if (Options.divisionWarning > 0)
            Py.warning(Py.DeprecationWarning, "classic long division");
        return Py.newLong(divide(value, coerce(right)));
    }

    public PyObject __rdiv__(PyObject left) {
        return long___rdiv__(left);
    }

    @ExposedMethod(type = MethodType.BINARY)
    final PyObject long___rdiv__(PyObject left) {
        if (!canCoerce(left))
            return null;
        if (Options.divisionWarning > 0)
            Py.warning(Py.DeprecationWarning, "classic long division");
        return Py.newLong(divide(coerce(left), value));
    }

    public PyObject __floordiv__(PyObject right) {
        return long___floordiv__(right);
    }

    @ExposedMethod(type = MethodType.BINARY)
    final PyObject long___floordiv__(PyObject right) {
        if (!canCoerce(right))
            return null;
        return Py.newLong(divide(value, coerce(right)));
    }

    public PyObject __rfloordiv__(PyObject left) {
        return long___rfloordiv__(left);
    }

    @ExposedMethod(type = MethodType.BINARY)
    final PyObject long___rfloordiv__(PyObject left) {
        if (!canCoerce(left))
            return null;
        return Py.newLong(divide(coerce(left), value));
    }

    private static final PyFloat true_divide(BigInteger a,BigInteger b) {
        int[] ae = new int[1];
        int[] be = new int[1];
        double ad,bd;

        ad = scaledDoubleValue(a,ae);
        bd = scaledDoubleValue(b,be);

        if (bd == 0 ) throw Py.ZeroDivisionError("long division or modulo");

        ad /= bd;
        int aexp = ae[0]-be[0];

        if (aexp > Integer.MAX_VALUE/8) {
            throw Py.OverflowError("long/long too large for a float");
        } else if ( aexp < -(Integer.MAX_VALUE/8)) {
            return new PyFloat(0.0);
        }

        ad = ad * Math.pow(2.0, aexp*8);

        if (Double.isInfinite(ad)) {
            throw Py.OverflowError("long/long too large for a float");
        }

        return new PyFloat(ad);
    }

    public PyObject __truediv__(PyObject right) {
        return long___truediv__(right);
    }

    @ExposedMethod(type = MethodType.BINARY)
    final PyObject long___truediv__(PyObject right) {
        if (!canCoerce(right))
            return null;
        return true_divide(this.value,coerce(right));
    }

    public PyObject __rtruediv__(PyObject left) {
        return long___rtruediv__(left);
    }

    @ExposedMethod(type = MethodType.BINARY)
    final PyObject long___rtruediv__(PyObject left) {
        if (!canCoerce(left))
            return null;
        return true_divide(coerce(left),this.value);
    }

    private BigInteger modulo(BigInteger x, BigInteger y, BigInteger xdivy) {
        return x.subtract(xdivy.multiply(y));
    }

    public PyObject __mod__(PyObject right) {
        return long___mod__(right);
    }

    @ExposedMethod(type = MethodType.BINARY)
    final PyObject long___mod__(PyObject right) {
        if (!canCoerce(right))
            return null;
        BigInteger rightv = coerce(right);
        return Py.newLong(modulo(value, rightv, divide(value, rightv)));
    }

    public PyObject __rmod__(PyObject left) {
        return long___rmod__(left);
    }

    @ExposedMethod(type = MethodType.BINARY)
    final PyObject long___rmod__(PyObject left) {
        if (!canCoerce(left))
            return null;
        BigInteger leftv = coerce(left);
        return Py.newLong(modulo(leftv, value, divide(leftv, value)));
    }

    public PyObject __divmod__(PyObject right) {
        return long___divmod__(right);
    }

    @ExposedMethod(type = MethodType.BINARY)
    final PyObject long___divmod__(PyObject right) {
        if (!canCoerce(right))
            return null;
        BigInteger rightv = coerce(right);

        BigInteger xdivy = divide(value, rightv);
        return new PyTuple(Py.newLong(xdivy), Py.newLong(modulo(value, rightv, xdivy)));
    }

    public PyObject __rdivmod__(PyObject left) {
        return long___rdivmod__(left);
    }

    @ExposedMethod(type = MethodType.BINARY)
    final PyObject long___rdivmod__(PyObject left) {
        if (!canCoerce(left))
            return null;
        BigInteger leftv = coerce(left);

        BigInteger xdivy = divide(leftv, value);
        return new PyTuple(Py.newLong(xdivy), Py.newLong(modulo(leftv, value, xdivy)));
    }

    public PyObject __pow__(PyObject right, PyObject modulo) {
        return long___pow__(right, modulo);
    }
    
    @ExposedMethod(type = MethodType.BINARY, defaults = {"null"})
    final PyObject long___pow__(PyObject right, PyObject modulo) {
        if (!canCoerce(right))
            return null;

        if (modulo != null && !canCoerce(right))
            return null;
        return _pow(value, coerce(right), modulo, this, right);
    }

    public PyObject __rpow__(PyObject left) {
        return long___rpow__(left);
    }

    @ExposedMethod(type = MethodType.BINARY)
    final PyObject long___rpow__(PyObject left) {
        if (!canCoerce(left))
            return null;
        return _pow(coerce(left), value, null, left, this);
    }

    public static PyObject _pow(BigInteger value, BigInteger y,
                                PyObject modulo, PyObject left, PyObject right)
    {
        if (y.compareTo(BigInteger.valueOf(0)) < 0) {
            if (value.compareTo(BigInteger.valueOf(0)) != 0)
                return left.__float__().__pow__(right, modulo);
            else
                throw Py.ZeroDivisionError("zero to a negative power");
        }
        if (modulo == null)
            return Py.newLong(value.pow(y.intValue()));
        else {
            // This whole thing can be trivially rewritten after bugs
            // in modPow are fixed by SUN

            BigInteger z = coerce(modulo);
            int zi = z.intValue();
            // Clear up some special cases right away
            if (zi == 0)
                throw Py.ValueError("pow(x, y, z) with z == 0");
            if (zi == 1 || zi == -1)
                return Py.newLong(0);

            if (z.compareTo(BigInteger.valueOf(0)) <= 0) {
                // Handle negative modulo's specially
                /*if (z.compareTo(BigInteger.valueOf(0)) == 0) {
                  throw Py.ValueError("pow(x, y, z) with z == 0");
                  }*/
                y = value.modPow(y, z.negate());
                if (y.compareTo(BigInteger.valueOf(0)) > 0) {
                    return Py.newLong(z.add(y));
                } else {
                    return Py.newLong(y);
                }
                //return __pow__(right).__mod__(modulo);
            } else {
                // XXX: 1.1 no longer supported so review this.
                // This is buggy in SUN's jdk1.1.5
                // Extra __mod__ improves things slightly
                return Py.newLong(value.modPow(y, z));
                //return __pow__(right).__mod__(modulo);
            }
        }
    }

    private static final int coerceInt(PyObject other) {
        if (other instanceof PyLong)
            return ((PyLong)other).asInt();
        else if (other instanceof PyInteger)
            return ((PyInteger) other).getValue();
        else
            throw Py.TypeError("xxx");
    }

    public PyObject __lshift__(PyObject right) {
        return long___lshift__(right);
    }

    @ExposedMethod(type = MethodType.BINARY)
    final PyObject long___lshift__(PyObject right) {
        if (!canCoerce(right))
            return null;
        int rightv = coerceInt(right);
        if(rightv < 0)
            throw Py.ValueError("negative shift count");
        return Py.newLong(value.shiftLeft(rightv));
    }

    @ExposedMethod(type = MethodType.BINARY)
    final PyObject long___rlshift__(PyObject left) {
        if (!canCoerce(left))
            return null;
        if(value.intValue() < 0)
            throw Py.ValueError("negative shift count");
        return Py.newLong(coerce(left).shiftLeft(coerceInt(this)));
    }

    public PyObject __rshift__(PyObject right) {
        return long___rshift__(right);
    }

    @ExposedMethod(type = MethodType.BINARY)
    final PyObject long___rshift__(PyObject right) {
        if (!canCoerce(right))
            return null;
        int rightv = coerceInt(right);
        if(rightv < 0)
            throw Py.ValueError("negative shift count");
        return Py.newLong(value.shiftRight(rightv));
    }

    @ExposedMethod(type = MethodType.BINARY)
    final PyObject long___rrshift__(PyObject left) {
        if (!canCoerce(left))
            return null;
        if(value.intValue() < 0)
            throw Py.ValueError("negative shift count");
        return Py.newLong(coerce(left).shiftRight(coerceInt(this)));
    }

    public PyObject __and__(PyObject right) {
        return long___and__(right);
    }

    @ExposedMethod(type = MethodType.BINARY)
    final PyObject long___and__(PyObject right) {
        if (!canCoerce(right))
            return null;
        return Py.newLong(value.and(coerce(right)));
    }

    public PyObject __rand__(PyObject left) {
        return long___rand__(left);
    }

    @ExposedMethod(type = MethodType.BINARY)
    final PyObject long___rand__(PyObject left) {
        if (!canCoerce(left))
            return null;
        return Py.newLong(coerce(left).and(value));
    }

    public PyObject __xor__(PyObject right) {
        return long___xor__(right);
    }

    @ExposedMethod(type = MethodType.BINARY)
    final PyObject long___xor__(PyObject right) {
        if (!canCoerce(right))
            return null;
        return Py.newLong(value.xor(coerce(right)));
    }

    public PyObject __rxor__(PyObject left) {
        return long___rxor__(left);
    }

    @ExposedMethod(type = MethodType.BINARY)
    final PyObject long___rxor__(PyObject left) {
        if (!canCoerce(left))
            return null;
        return Py.newLong(coerce(left).xor(value));
    }

    public PyObject __or__(PyObject right) {
        return long___or__(right);
    }

    @ExposedMethod(type = MethodType.BINARY)
    final PyObject long___or__(PyObject right) {
        if (!canCoerce(right))
            return null;
        return Py.newLong(value.or(coerce(right)));
    }

    public PyObject __ror__(PyObject left) {
        return long___ror__(left);
    }

    @ExposedMethod(type = MethodType.BINARY)
    final PyObject long___ror__(PyObject left) {
        if (!canCoerce(left))
            return null;
        return Py.newLong(coerce(left).or(value));
    }

    public PyObject __neg__() {
        return long___neg__();
    }

    @ExposedMethod
    final PyObject long___neg__() {
        return Py.newLong(value.negate());
    }

    public PyObject __pos__() {
        return long___pos__();
    }

    @ExposedMethod
    final PyObject long___pos__() {
        return Py.newLong(value);
    }

    public PyObject __abs__() {
        return long___abs__();
    }
    
    @ExposedMethod
    final PyObject long___abs__() {
        return Py.newLong(value.abs());
    }

    public PyObject __invert__() {
        return long___invert__();
    }

    @ExposedMethod
    final PyObject long___invert__() {
        return Py.newLong(value.not());
    }

    public PyObject __int__() {
        return long___int__();
    }

    @ExposedMethod
    final PyObject long___int__() {
        if (value.compareTo(PyInteger.maxInt) <= 0 && value.compareTo(PyInteger.minInt) >= 0) {
            return Py.newInteger(value.intValue());
        }
        return Py.newLong(value);
    }


    public PyObject __long__() {
        return long___long__();
    }

    @ExposedMethod
    final PyObject long___long__() {
        return Py.newLong(value);
    }

    public PyFloat __float__() {
        return long___float__();
    }

    @ExposedMethod
    final PyFloat long___float__() {
        return new PyFloat(doubleValue());
    }

    public PyComplex __complex__() {
        return long___complex__();
    }

    final PyComplex long___complex__() {
        return new PyComplex(doubleValue(), 0.);
    }

    public PyString __oct__() {
        return long___oct__();
    }

    @ExposedMethod
    final PyString long___oct__() {
        String s = value.toString(8);
        if (s.startsWith("-"))
            return new PyString("-0"+s.substring(1, s.length())+"L");
        else
            if (s.startsWith("0"))
                return new PyString(s+"L");
            else
                return new PyString("0"+s+"L");
    }

    public PyString __hex__() {
        return long___hex__();
    }

    @ExposedMethod
    final PyString long___hex__() {
        String s = value.toString(16);
        if (s.startsWith("-"))
            return new PyString("-0x"+s.substring(1, s.length())+"L");
        else
            return new PyString("0x"+s+"L");
    }

    public PyString __str__() {
        return Py.newString(value.toString());
    }
    
    public PyUnicode __unicode__() {
        return new PyUnicode(value.toString());
    }

    @ExposedMethod
    final PyTuple long___getnewargs__() {
        return new PyTuple(new PyLong(this.getValue()));
    }

    public PyTuple __getnewargs__() {
        return long___getnewargs__();
    }

    @Override
    public PyObject __index__() {
        return long___index__();
    }

    @ExposedMethod
    final PyObject long___index__() {
        return this;
    }

    @Override
    public boolean isIndex() {
        return true;
    }

    @Override
    public int asIndex(PyObject err) {
        boolean tooLow = value.compareTo(PyInteger.minInt) < 0;
        boolean tooHigh = value.compareTo(PyInteger.maxInt) > 0;
        if (tooLow || tooHigh) {
            if (err != null) {
                throw new PyException(err, "cannot fit 'long' into an index-sized integer");
            }
            return tooLow ? Integer.MIN_VALUE : Integer.MAX_VALUE;
        }
        return (int)value.longValue();
    }

    public boolean isMappingType() { return false; }
    public boolean isSequenceType() { return false; }

}<|MERGE_RESOLUTION|>--- conflicted
+++ resolved
@@ -182,19 +182,11 @@
     }
 
 
-<<<<<<< HEAD
-    private long getLong(long min, long max) {
-        return getLong(min, max, "long int too large to convert");
-    }
-
-    private long getLong(long min, long max, String overflowMsg) {
-=======
     public long getLong(long min, long max) {
         return getLong(min, max, "long int too large to convert");
     }
 
     public long getLong(long min, long max, String overflowMsg) {
->>>>>>> f1c4ce43
         if (value.compareTo(maxLong) <= 0 && value.compareTo(minLong) >= 0) {
             long v = value.longValue();
             if (v >= min && v <= max)
