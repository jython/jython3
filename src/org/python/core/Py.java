// Copyright (c) Corporation for National Research Initiatives
package org.python.core;

import java.io.ByteArrayOutputStream;
import java.io.File;
import java.io.FileDescriptor;
import java.io.FileNotFoundException;
import java.io.FileOutputStream;
import java.io.IOException;
import java.io.InputStream;
import java.io.ObjectStreamException;
import java.io.OutputStream;
import java.io.PrintStream;
import java.io.Serializable;
import java.io.StreamCorruptedException;
import java.lang.reflect.InvocationTargetException;
import java.lang.reflect.Method;
import java.sql.Date;
import java.sql.Time;
import java.sql.Timestamp;
import java.util.ArrayList;
import java.util.Calendar;
import java.util.List;
import java.util.Set;

import com.google.common.base.CharMatcher;
import jline.console.UserInterruptException;
import jnr.constants.Constant;
import jnr.constants.platform.Errno;
import jnr.posix.POSIX;
import jnr.posix.POSIXFactory;

import jnr.posix.util.Platform;
import org.python.antlr.base.mod;
import org.python.core.adapter.ClassicPyObjectAdapter;
import org.python.core.adapter.ExtensiblePyObjectAdapter;
import org.python.modules.posix.PosixModule;
import org.python.util.Generic;

/** Builtin types that are used to setup PyObject.
 *
 * Resolve circular dependency with some laziness. */
class BootstrapTypesSingleton {
    private final Set<Class<?>> BOOTSTRAP_TYPES;
    private BootstrapTypesSingleton() {
        BOOTSTRAP_TYPES = Generic.set();
        BOOTSTRAP_TYPES.add(PyObject.class);
        BOOTSTRAP_TYPES.add(PyType.class);
        BOOTSTRAP_TYPES.add(PyBuiltinCallable.class);
        BOOTSTRAP_TYPES.add(PyDataDescr.class);
    }

    private static class LazyHolder {
        private static final BootstrapTypesSingleton INSTANCE = new BootstrapTypesSingleton();
    }

    public static Set<Class<?>> getInstance() {
        return LazyHolder.INSTANCE.BOOTSTRAP_TYPES;
    }
}

public final class Py {
    static class ErrorMapping {
        public static final PyObject[] osErrorMapping = new PyObject[Errno.__UNKNOWN_CONSTANT__.intValue()];

        /**
         *  +-- BlockingIOError        EAGAIN, EALREADY, EWOULDBLOCK, EINPROGRESS
         +-- ChildProcessError                                          ECHILD
         +-- ConnectionError
         +-- BrokenPipeError                              EPIPE, ESHUTDOWN
         +-- ConnectionAbortedError                           ECONNABORTED
         +-- ConnectionRefusedError                           ECONNREFUSED
         +-- ConnectionResetError                               ECONNRESET
         +-- FileExistsError                                            EEXIST
         +-- FileNotFoundError                                          ENOENT
         +-- InterruptedError                                            EINTR
         +-- IsADirectoryError                                          EISDIR
         +-- NotADirectoryError                                        ENOTDIR
         +-- PermissionError                                     EACCES, EPERM
         +-- ProcessLookupError                                          ESRCH
         +-- TimeoutError                                            ETIMEDOUT
         */
        static {
            osErrorMapping[Errno.EEXIST.intValue()] = Py.FileExistsError;
            for (Constant errno : new Constant[]{Errno.EAGAIN, Errno.EALREADY, Errno.EWOULDBLOCK, Errno.EINPROGRESS}) {
                osErrorMapping[errno.intValue()] = Py.BlockingIOError;
            }
            osErrorMapping[Errno.ECHILD.intValue()] = Py.ChildProcessError;
            osErrorMapping[Errno.EPIPE.intValue()] = Py.BrokenPipeError;
            osErrorMapping[Errno.ESHUTDOWN.intValue()] = Py.BrokenPipeError;
            osErrorMapping[Errno.ECONNABORTED.intValue()] = Py.ConnectionAbortedError;
            osErrorMapping[Errno.ECONNREFUSED.intValue()] = Py.ConnectionRefusedError;
            osErrorMapping[Errno.ECONNRESET.intValue()] = Py.ConnectionResetError;
            osErrorMapping[Errno.EEXIST.intValue()] = Py.FileExistsError;
            osErrorMapping[Errno.ENOENT.intValue()] = Py.FileNotFoundError;
            osErrorMapping[Errno.EINTR.intValue()] = Py.InterruptedError;
            osErrorMapping[Errno.EISDIR.intValue()] = Py.IsADirectoryError;
            osErrorMapping[Errno.ENOTDIR.intValue()] = Py.NotADirectoryError;
            osErrorMapping[Errno.EACCES.intValue()] = Py.PermissionError;
            osErrorMapping[Errno.EPERM.intValue()] = Py.PermissionError;
            osErrorMapping[Errno.ESRCH.intValue()] = Py.ProcessLookupError;
            osErrorMapping[Errno.ETIMEDOUT.intValue()] = Py.TimeoutError;
        }
    }

    static class SingletonResolver implements Serializable {

        private String which;

        SingletonResolver(String which) {
            this.which = which;
        }

        private Object readResolve() throws ObjectStreamException {
            if (which.equals("None")) {
                return Py.None;
            } else if (which.equals("Ellipsis")) {
                return Py.Ellipsis;
            } else if (which.equals("NotImplemented")) {
                return Py.NotImplemented;
            }
            throw new StreamCorruptedException("unknown singleton: " + which);
        }
    }
    /* Holds the singleton None and Ellipsis objects */
    /** The singleton None Python object **/
    public final static PyObject None = PyNone.getInstance();
    /** The singleton Ellipsis Python object - written as ... when indexing */
    public final static PyObject Ellipsis = PyEllipsis.getInstance();
    /** The singleton NotImplemented Python object. Used in rich comparison */
    public final static PyObject NotImplemented = PyNotImplemented.getInstance();
    /** A zero-length array of Strings to pass to functions that
    don't have any keyword arguments **/
    public final static String[] NoKeywords = new String[0];
    /** A zero-length array of PyObject's to pass to functions that
    expect zero-arguments **/
    public final static PyObject[] EmptyObjects = new PyObject[0];
    /** A frozenset with zero elements **/
    public final static PyFrozenSet EmptyFrozenSet = new PyFrozenSet();
    /** A tuple with zero elements **/
    public final static PyTuple EmptyTuple = new PyTuple(Py.EmptyObjects);
    /** The Python integer 0 **/
    public final static PyLong Zero = new PyLong(0);
    /** The Python integer 1 **/
    public final static PyLong One = new PyLong(1);
    /** The Python boolean False **/
    public final static PyBoolean False = new PyBoolean(false);
    /** The Python boolean True **/
    public final static PyBoolean True = new PyBoolean(true);
    /** A zero-length Python byte string **/
    public final static PyString EmptyString = new PyString("");
    /** A zero-length Python Unicode string **/
    public final static PyUnicode EmptyUnicode = new PyUnicode("");
    /** A Python string containing '\n' **/
    public final static PyString Newline = new PyUnicode("\n");
    /** A Python unicode string containing '\n' **/
    public final static PyUnicode UnicodeNewline = new PyUnicode("\n");
    /** A Python string containing ' ' **/
    public final static PyString Space = new PyUnicode(" ");
    /** A Python unicode string containing ' ' **/
    public final static PyUnicode UnicodeSpace = new PyUnicode(" ");
    /** Set if the type object is dynamically allocated */
    public final static long TPFLAGS_HEAPTYPE = 1L << 9;
    /** Set if the type allows subclassing */
    public final static long TPFLAGS_BASETYPE = 1L << 10;
    /** Type is abstract and cannot be instantiated */
    public final static long TPFLAGS_IS_ABSTRACT = 1L << 20;



    /** A unique object to indicate no conversion is possible
    in __tojava__ methods **/
    public final static Object NoConversion = new PySingleton("Error");
    public static PyObject OSError;
    public static PyException OSError(String message) {
        return new PyException(Py.OSError, message);
    }

    public static PyException OSError(IOException ioe) {
        return fromIOException(ioe, Py.OSError);
    }

    public static PyException OSError(Constant errno) {
        int value = errno.intValue();
        PyObject args = new PyTuple(Py.newInteger(value), Py.newUnicode(Errno.valueOf(value).description()));
        return new PyException(Py.OSError, args);
    }

    public static PyException OSError(Errno errno, String filename) {
        return OSError(errno, new PyUnicode(filename));
    }

    public static PyException OSError(Errno errno, PyObject filename) {
        int value = errno.intValue();
        // see https://github.com/jruby/jruby/commit/947c661e46683ea82f8016dde9d3fa597cd10e56
        // for rationale to do this mapping, but in a nutshell jnr-constants is automatically
        // generated from header files, so that's not the right place to do this mapping,
        // but for Posix compatibility reasons both CPython andCRuby do this mapping;
        // except CPython chooses EEXIST instead of CRuby's ENOENT
        if (Platform.IS_WINDOWS && (value == 20047 || errno == Errno.ESRCH)) {
            value = Errno.EEXIST.intValue();
        }
        // Pass to strerror because jnr-constants currently lacks Errno descriptions on
        // Windows, and strerror falls back to Linux's
        PyObject args = new PyTuple(Py.newInteger(value), Py.newUnicode(errno.description()), filename);
        PyObject err = ErrorMapping.osErrorMapping[value];
        if (err == null) {
            err = Py.OSError;
        }
        return new PyException(err, args);
    }

    public static PyObject BlockingIOError;
    public static PyObject ChildProcessError;
    public static PyObject FileExistsError;
    public static PyObject FileNotFoundError;
    public static PyObject IsADirectoryError;
    public static PyObject NotADirectoryError;
    public static PyObject PermissionError;
    public static PyObject InterruptedError;
    public static PyObject ProcessLookupError;
    public static PyObject TimeoutError;

    public static PyObject ConnectionError;
    public static PyException ConnectionError() {
        return new PyException(Py.ConnectionError);
    }

    public static PyObject ConnectionResetError;
    public static PyException ConnectionResetError() {
        return new PyException(Py.ConnectionResetError);
    }
    public static PyObject BrokenPipeError;
    public static PyObject ConnectionAbortedError;
    public static PyObject ConnectionRefusedError;

    public static PyObject NotImplementedError;
    public static PyException NotImplementedError(String message) {
        return new PyException(Py.NotImplementedError, message);
    }

    public static PyObject EnvironmentError;
    public static PyException EnvironmentError(String message) {
        return new PyException(Py.EnvironmentError, message);
    }

    /* The standard Python Exceptions */
    public static PyObject OverflowError;

    public static PyException OverflowError(String message) {
        return new PyException(Py.OverflowError, message);
    }
    public static PyObject RuntimeError;

    public static PyException RuntimeError(String message) {
        return new PyException(Py.RuntimeError, message);
    }

    public static PyObject RecursionError;
    public static PyException RecursionError(String message) {
        return new PyException(Py.RecursionError, message);
    }

    public static PyObject KeyboardInterrupt;
    public static PyException KeyboardInterrupt(String message) {
        return new PyException(Py.KeyboardInterrupt, message);
    }
    public static PyObject FloatingPointError;

    public static PyException FloatingPointError(String message) {
        return new PyException(Py.FloatingPointError, message);
    }
    public static PyObject SyntaxError;

    public static PyException SyntaxError(String message) {
        return new PyException(Py.SyntaxError, message);
    }
    public static PyObject IndentationError;
    public static PyObject TabError;
    public static PyObject AttributeError;

    public static PyException AttributeError(String message) {
        return new PyException(Py.AttributeError, message);
    }
    public static PyObject IOError;

    public static PyException IOError(IOException ioe) {
        return fromIOException(ioe, Py.IOError);
    }

    public static PyException IOError(String message) {
        return new PyException(Py.IOError, message);
    }

    public static PyException IOError(Constant errno) {
        int value = errno.intValue();
        PyObject args = new PyTuple(Py.newInteger(value), PosixModule.strerror(value));
        return new PyException(Py.IOError, args);
    }

    public static PyException IOError(Constant errno, PyObject filename) {
        int value = errno.intValue();
        PyObject args = new PyTuple(Py.newInteger(value), PosixModule.strerror(value), filename);
        return new PyException(Py.IOError, args);
    }

    private static PyException fromIOException(IOException ioe, PyObject err) {
        String message = ioe.getMessage();
        if (message == null) {
            message = ioe.getClass().getName();
        }
        if (ioe instanceof FileNotFoundException) {
            int value = Errno.ENOENT.intValue();
            PyTuple args = new PyTuple(Py.newLong(value),
                    Py.newUnicode(Errno.ENOENT.description() + message));
            err = ErrorMapping.osErrorMapping[value];
            return new PyException(err, args);
        }
        return new PyException(err, message);
    }

    public static PyObject KeyError;

    public static PyException KeyError(String message) {
        return new PyException(Py.KeyError, message);
    }

    public static PyException KeyError(PyObject key) {
        return new PyException(Py.KeyError, key);
    }
    public static PyObject AssertionError;

    public static PyException AssertionError(String message) {
        return new PyException(Py.AssertionError, message);
    }

    public static PyException AssertionError(PyObject val) {
        return new PyException(Py.AssertionError, new PyTuple(val));
    }

    public static PyObject TypeError;

    public static PyException TypeError(Throwable t) {
        return new PyException(TypeError, t.getMessage());
    }

    public static PyException TypeError(String message) {
        return new PyException(Py.TypeError, message);
    }
    public static PyObject ReferenceError;

    public static PyException ReferenceError(String message) {
        return new PyException(Py.ReferenceError, message);
    }
    public static PyObject SystemError;

    public static PyException SystemError(String message) {
        return new PyException(Py.SystemError, message);
    }
    public static PyObject IndexError;

    public static PyException IndexError(String message) {
        return new PyException(Py.IndexError, message);
    }
    public static PyObject ZeroDivisionError;

    public static PyException ZeroDivisionError(String message) {
        return new PyException(Py.ZeroDivisionError, message);
    }
    public static PyObject NameError;

    public static PyException NameError(String message) {
        return new PyException(Py.NameError, message);
    }
    public static PyObject UnboundLocalError;

    public static PyException UnboundLocalError(String message) {
        return new PyException(Py.UnboundLocalError, message);
    }
    public static PyObject SystemExit;

    static void maybeSystemExit(PyException exc) {
        if (exc.match(Py.SystemExit)) {
            PyObject value = exc.value;
            if (PyException.isExceptionInstance(exc.value)) {
                value = value.__findattr__("code");
            }
            Py.getSystemState().callExitFunc();
            if (value instanceof PyInteger) {
                System.exit(((PyInteger) value).getValue());
            } else {
                if (value != Py.None) {
                    try {
                        Py.println(value);
                        System.exit(1);
                    } catch (Throwable t) {
                        // continue
                    }
                }
                System.exit(0);
            }
        }
    }
    public static PyObject StopIteration;

    public static PyException StopIteration() {
        return new PyException(Py.StopIteration);
    }
    public static PyException StopIteration(PyObject value) {
        return new PyException(Py.StopIteration, value);
    }
    public static PyObject GeneratorExit;
    public static PyException GeneratorExit() {
        return new PyException(Py.GeneratorExit);
    }
    public static PyException GeneratorExit(String message) {
        return new PyException(Py.GeneratorExit, message);
    }
    public static PyObject ImportError;

    public static PyException ImportError(String message) {
        return new PyException(Py.ImportError, message);
    }

    public static PyException ImportError(String message, String name) {
      return new PyException(Py.ImportError, new PyTuple(
            new PyString(message), new PyString(name)));
    }

    public static PyObject ValueError;

    public static PyException ValueError(String message) {
        return new PyException(Py.ValueError, message);
    }
    public static PyObject UnicodeError;

    public static PyException UnicodeError(String message) {
        return new PyException(Py.UnicodeError, message);
    }
    public static PyObject UnicodeTranslateError;

    public static PyException UnicodeTranslateError(String object,
            int start,
            int end, String reason) {
        return new PyException(Py.UnicodeTranslateError, new PyTuple(new PyString(object),
                new PyInteger(start),
                new PyInteger(end),
                new PyString(reason)));
    }
    public static PyObject UnicodeDecodeError;

    public static PyException UnicodeDecodeError(String encoding,
            String object,
            int start,
            int end,
            String reason) {
        return new PyException(Py.UnicodeDecodeError, new PyTuple(new PyUnicode(encoding),
                new PyString(object),
                new PyLong(start),
                new PyLong(end),
                new PyUnicode(reason)));
    }
    public static PyObject UnicodeEncodeError;

    public static PyException UnicodeEncodeError(String encoding,
            String object,
            int start,
            int end,
            String reason) {
        return new PyException(Py.UnicodeEncodeError, new PyTuple(new PyUnicode(encoding),
                new PyUnicode(object),
                new PyLong(start),
                new PyLong(end),
                new PyUnicode(reason)));
    }
    public static PyObject EOFError;

    public static PyException EOFError(String message) {
        return new PyException(Py.EOFError, message);
    }
    public static PyObject MemoryError;

    public static void memory_error(OutOfMemoryError t) {
        if (Options.showJavaExceptions) {
            t.printStackTrace();
        }
    }

    public static PyException MemoryError(String message) {
        return new PyException(Py.MemoryError, message);
    }

    public static PyObject BufferError;
    public static PyException BufferError(String message) {
        return new PyException(Py.BufferError, message);
    }

    public static PyObject ArithmeticError;
    public static PyObject LookupError;
    public static PyObject StandardError;
    public static PyObject Exception;
    public static PyObject BaseException;

    public static PyObject Warning;

    public static void Warning(String message) {
        warning(Warning, message);
    }
    public static PyObject UserWarning;

    public static void UserWarning(String message) {
        warning(UserWarning, message);
    }
    public static PyObject DeprecationWarning;

    public static void DeprecationWarning(String message) {
        warning(DeprecationWarning, message);
    }
    public static PyObject PendingDeprecationWarning;

    public static void PendingDeprecationWarning(String message) {
        warning(PendingDeprecationWarning, message);
    }
    public static PyObject SyntaxWarning;

    public static void SyntaxWarning(String message) {
        warning(SyntaxWarning, message);
    }
    public static PyObject RuntimeWarning;

    public static void RuntimeWarning(String message) {
        warning(RuntimeWarning, message);
    }
    public static PyObject FutureWarning;

    public static void FutureWarning(String message) {
        warning(FutureWarning, message);
    }

    public static PyObject ImportWarning;
    public static void ImportWarning(String message) {
        warning(ImportWarning, message);
    }

    public static PyObject UnicodeWarning;
    public static void UnicodeWarning(String message) {
        warning(UnicodeWarning, message);
    }
    
    public static PyObject BytesWarning;
    public static void BytesWarning(String message) {
        warning(BytesWarning, message);
    }

    public static PyObject ResourceWarning;
    public static void ResourceWarning(String message) {
        warning(ResourceWarning, message);
    }


    public static void warnPy3k(String message) {
        warnPy3k(message, 1);
    }

    public static void warnPy3k(String message, int stacklevel) {
        if (Options.py3k_warning) {
            warning(DeprecationWarning, message, stacklevel);
        }
    }

    private static PyObject warnings_mod;

    private static PyObject importWarnings() {
        if (warnings_mod != null) {
            return warnings_mod;
        }
        PyObject mod;
        try {
            mod = __builtin__.__import__("warnings");
        } catch (PyException e) {
            if (e.match(ImportError)) {
                return null;
            }
            throw e;
        }
        warnings_mod = mod;
        return mod;
    }

    private static String warn_hcategory(PyObject category) {
        PyObject name = category.__findattr__("__name__");
        if (name != null) {
            return "[" + name + "]";
        }
        return "[warning]";
    }

    public static void warning(PyObject category, String message) {
        warning(category, message, 1);
    }

    public static void warning(PyObject category, String message, int stacklevel) {
        PyObject func = null;
        PyObject mod = importWarnings();
        if (mod != null) {
            func = mod.__getattr__("warn");
        }
        if (func == null) {
            System.err.println(warn_hcategory(category) + ": " + message);
            return;
        } else {
            func.__call__(Py.newString(message), category, Py.newInteger(stacklevel));
        }
    }

    public static void warning(PyObject category, String message,
            String filename, int lineno, String module,
            PyObject registry) {
        PyObject func = null;
        PyObject mod = importWarnings();
        if (mod != null) {
            func = mod.__getattr__("warn_explicit");
        }
        if (func == null) {
            System.err.println(filename + ":" + lineno + ":" +
                    warn_hcategory(category) + ": " + message);
            return;
        } else {
            func.__call__(new PyObject[]{
                Py.newString(message), category,
                Py.newString(filename), Py.newInteger(lineno),
                (module == null) ? Py.None : Py.newString(module),
                registry
            }, Py.NoKeywords);
        }
    }
    public static PyObject JavaError;

    public static PyException JavaError(Throwable t) {
        if (t instanceof PyException) {
            return (PyException) t;
        } else if (t instanceof InvocationTargetException) {
            return JavaError(((InvocationTargetException) t).getTargetException());
        } else if (t instanceof StackOverflowError) {
            return Py.RecursionError("maximum recursion depth exceeded (Java StackOverflowError)");
        } else if (t instanceof OutOfMemoryError) {
            memory_error((OutOfMemoryError) t);
        } else if (t instanceof UserInterruptException) {
            return Py.KeyboardInterrupt("");
        }
        PyObject exc = PyJavaType.wrapJavaObject(t);
        PyException pyex = new PyException(exc.getType(), exc);
        // Set the cause to the original throwable to preserve
        // the exception chain.
        pyex.initCause(t);
        return pyex;
    }

    private Py() {
    }

    /**
    Convert a given <code>PyObject</code> to an instance of a Java class.
    Identical to <code>o.__tojava__(c)</code> except that it will
    raise a <code>TypeError</code> if the conversion fails.
    @param o the <code>PyObject</code> to convert.
    @param c the class to convert it to.
     **/
    public static <T> T tojava(PyObject o, Class<T> c) {
        Object obj = o.__tojava__(c);
        if (obj == Py.NoConversion) {
            throw Py.TypeError("can't convert " + o.__repr__() + " to " +
                    c.getName());
        }
        return (T)obj;
    }

    // ??pending: was @deprecated but is actually used by proxie code.
    // Can get rid of it?
    public static Object tojava(PyObject o, String s) {
        Class<?> c = findClass(s);
        if (c == null) {
            throw Py.TypeError("can't convert to: " + s);
        }
        return tojava(o, c); // prev:Class.forName
    }
    /* Helper functions for PyProxy's */

    /* Convenience methods to create new constants without using "new" */
    private final static PyInteger[] integerCache = new PyInteger[1000];

    static {
        for (int j = -100; j < 900; j++) {
            integerCache[j + 100] = new PyInteger(j);
        }
    }

    public static final PyInteger newInteger(int i) {
        if (i >= -100 && i < 900) {
            return integerCache[i + 100];
        } else {
            return new PyInteger(i);
        }
    }

    public static PyObject newInteger(long i) {
        if (i < Integer.MIN_VALUE || i > Integer.MAX_VALUE) {
            return new PyLong(i);
        } else {
            return newInteger((int) i);
        }
    }

    public static PyLong newLong(String s) {
        return new PyLong(s);
    }

    public static PyLong newLong(java.math.BigInteger i) {
        return new PyLong(i);
    }

    public static PyLong newLong(int i) {
        return new PyLong(i);
    }

    public static PyLong newLong(long l) {
        return new PyLong(l);
    }

    public static PyComplex newImaginary(double v) {
        return new PyComplex(0, v);
    }

    public static PyFloat newFloat(float v) {
        return new PyFloat((double) v);
    }

    public static PyFloat newFloat(double v) {
        return new PyFloat(v);
    }

    public static PyString newString(char c) {
        return makeCharacter(c);
    }

    public static PyString newString(String s) {
        return new PyString(s);
    }

    // Use if s may contain Unicode characters,
    // but we prefer to return a PyString
    public static PyString newStringOrUnicode(String s) {
        return newStringOrUnicode(Py.EmptyString, s);
    }

    // Use when returning a PyString or PyUnicode is based on what "kind" is,
    // but always fallback to PyUnicode if s contains Unicode characters.
    public static PyString newStringOrUnicode(PyObject kind, String s) {
        if (kind instanceof PyUnicode) {
            return Py.newUnicode(s);
        }
        if (CharMatcher.ASCII.matchesAllOf(s)) {
            return Py.newString(s);
        } else {
            return Py.newUnicode(s);
        }
    }

    public static PyString newStringUTF8(String s) {
        if (CharMatcher.ASCII.matchesAllOf(s)) {
            // ascii of course is a subset of UTF-8
            return Py.newString(s);
        } else {
            return Py.newString(codecs.PyUnicode_EncodeUTF8(s, null));
        }
    }

    public static PyStringMap newStringMap() {
        // enable lazy bootstrapping (see issue #1671)
        if (!PyType.hasBuilder(PyStringMap.class)) {
            BootstrapTypesSingleton.getInstance().add(PyStringMap.class);
        }
        return new PyStringMap();
    }

    public static PyUnicode newUnicode(char c) {
        return (PyUnicode) makeCharacter(c, true);
    }

    static PyObject newUnicode(int codepoint) {
        return makeCharacter(codepoint, true);
    }

    public static PyUnicode newUnicode(String s) {
        return new PyUnicode(s);
    }

    public static PyUnicode newUnicode(String s, boolean isBasic) {
        return new PyUnicode(s, isBasic);
    }

    public static PyBoolean newBoolean(boolean t) {
        return t ? Py.True : Py.False;
    }

    public static PyObject newDate(Date date) {
        if (date == null) {
            return Py.None;
        }
        PyObject datetimeModule = __builtin__.__import__("datetime");
        PyObject dateClass = datetimeModule.__getattr__("date");
        Calendar cal = Calendar.getInstance();
        cal.setTime(date);

        return dateClass.__call__(newInteger(cal.get(Calendar.YEAR)),
                                  newInteger(cal.get(Calendar.MONTH) + 1),
                                  newInteger(cal.get(Calendar.DAY_OF_MONTH)));

    }

    public static PyObject newTime(Time time) {
        if (time == null) {
            return Py.None;
        }
        PyObject datetimeModule = __builtin__.__import__("datetime");
        PyObject timeClass = datetimeModule.__getattr__("time");
        Calendar cal = Calendar.getInstance();
        cal.setTime(time);
        return timeClass.__call__(newInteger(cal.get(Calendar.HOUR_OF_DAY)),
                                  newInteger(cal.get(Calendar.MINUTE)),
                                  newInteger(cal.get(Calendar.SECOND)),
                                  newInteger(cal.get(Calendar.MILLISECOND) *
                                             1000));
    }

    public static PyObject newDatetime(Timestamp timestamp) {
        if (timestamp == null) {
            return Py.None;
        }
        PyObject datetimeModule = __builtin__.__import__("datetime");
        PyObject datetimeClass = datetimeModule.__getattr__("datetime");
        Calendar cal = Calendar.getInstance();
        cal.setTime(timestamp);
        return datetimeClass.__call__(new PyObject[] {
                                      newInteger(cal.get(Calendar.YEAR)),
                                      newInteger(cal.get(Calendar.MONTH) + 1),
                                      newInteger(cal.get(Calendar.DAY_OF_MONTH)),
                                      newInteger(cal.get(Calendar.HOUR_OF_DAY)),
                                      newInteger(cal.get(Calendar.MINUTE)),
                                      newInteger(cal.get(Calendar.SECOND)),
                                      newInteger(timestamp.getNanos() / 1000)});
    }

    public static PyObject newDecimal(String decimal) {
        if (decimal == null) {
            return Py.None;
        }
        PyObject decimalModule = __builtin__.__import__("decimal");
        PyObject decimalClass = decimalModule.__getattr__("Decimal");
        return decimalClass.__call__(newString(decimal));
    }

    public static PyCode newCode(int argcount, String varnames[],
            String filename, String name,
            boolean args, boolean keywords,
            PyFunctionTable funcs, int func_id,
            String[] cellvars, String[] freevars,
            int npurecell, int kwonlyargcount, int moreflags) {
        return new PyTableCode(argcount, varnames,
                filename, name, 0, args, keywords, funcs,
                func_id, cellvars, freevars, npurecell,
                kwonlyargcount, moreflags);
    }

    public static PyCode newCode(int argcount, String varnames[],
            String filename, String name,
            int firstlineno,
            boolean args, boolean keywords,
            PyFunctionTable funcs, int func_id,
            String[] cellvars, String[] freevars,
            int npurecell, int kwonlyargcount, int moreflags) {
        return new PyTableCode(argcount, varnames,
                filename, name, firstlineno, args, keywords,
                funcs, func_id, cellvars, freevars, npurecell,
                kwonlyargcount, moreflags);
    }

    // --
    public static PyCode newCode(int argcount, String varnames[],
            String filename, String name,
            boolean args, boolean keywords,
            PyFunctionTable funcs, int func_id) {
        return new PyTableCode(argcount, varnames,
                filename, name, 0, args, keywords, funcs,
                func_id);
    }

    public static PyCode newCode(int argcount, String varnames[],
            String filename, String name,
            int firstlineno,
            boolean args, boolean keywords,
            PyFunctionTable funcs, int func_id) {
        return new PyTableCode(argcount, varnames,
                filename, name, firstlineno, args, keywords,
                funcs, func_id);
    }

    public static PyCode newJavaCode(Class<?> cls, String name) {
        return new JavaCode(newJavaFunc(cls, name));
    }

    public static PyObject newJavaFunc(Class<?> cls, String name) {
        try {
            Method m = cls.getMethod(name, new Class<?>[]{PyObject[].class, String[].class});
            return new JavaFunc(m);
        } catch (NoSuchMethodException e) {
            throw Py.JavaError(e);
        }
    }
    private static PyObject initExc(String name, PyObject exceptions,
            PyObject dict) {
        return initExc(name, name, exceptions, dict);
    }

    private static PyObject initExc(String alias, String name, PyObject exceptions,
            PyObject dict) {
        PyObject tmp = exceptions.__getattr__(name);
        dict.__setitem__(alias, tmp);
        return tmp;
    }

    static void initClassExceptions(PyObject dict) {
        PyObject exc = imp.load("__builtin__");

        BaseException = initExc("BaseException", exc, dict);
        Exception = initExc("Exception", exc, dict);
        SystemExit = initExc("SystemExit", exc, dict);
        StopIteration = initExc("StopIteration", exc, dict);
        GeneratorExit = initExc("GeneratorExit", exc, dict);
        StandardError = initExc("StandardError", exc, dict);
        KeyboardInterrupt = initExc("KeyboardInterrupt", exc, dict);
        ImportError = initExc("ImportError", exc, dict);
        EnvironmentError = initExc("EnvironmentError", "OSError", exc, dict);
        IOError = initExc("IOError", "OSError", exc, dict);
        OSError = initExc("OSError", exc, dict);
        ConnectionError = initExc("ConnectionError", exc, dict);
        ConnectionResetError = initExc("ConnectionResetError", exc, dict);
        ConnectionAbortedError = initExc("ConnectionAbortedError", exc, dict);
        ConnectionRefusedError = initExc("ConnectionRefusedError", exc, dict);
        BrokenPipeError = initExc("BrokenPipeError", exc, dict);
        BlockingIOError = initExc("BlockingIOError", exc, dict);
        FileExistsError = initExc("FileExistsError", exc, dict);
        FileNotFoundError = initExc("FileNotFoundError", exc, dict);
        IsADirectoryError = initExc("IsADirectoryError", exc, dict);
        NotADirectoryError = initExc("NotADirectoryError", exc, dict);
        PermissionError = initExc("PermissionError", exc, dict);
        ProcessLookupError = initExc("ProcessLookupError", exc, dict);
        TimeoutError = initExc("TimeoutError", exc, dict);
        ChildProcessError = initExc("ChildProcessError", exc, dict);

        EOFError = initExc("EOFError", exc, dict);
        RuntimeError = initExc("RuntimeError", exc, dict);
        RecursionError = initExc("RecursionError", exc, dict);
        NotImplementedError = initExc("NotImplementedError", exc, dict);
        NameError = initExc("NameError", exc, dict);
        UnboundLocalError = initExc("UnboundLocalError", exc, dict);
        AttributeError = initExc("AttributeError", exc, dict);

        SyntaxError = initExc("SyntaxError", exc, dict);
        IndentationError = initExc("IndentationError", exc, dict);
        TabError = initExc("TabError", exc, dict);
        TypeError = initExc("TypeError", exc, dict);
        AssertionError = initExc("AssertionError", exc, dict);
        LookupError = initExc("LookupError", exc, dict);
        IndexError = initExc("IndexError", exc, dict);
        KeyError = initExc("KeyError", exc, dict);
        ArithmeticError = initExc("ArithmeticError", exc, dict);
        OverflowError = initExc("OverflowError", exc, dict);
        ZeroDivisionError = initExc("ZeroDivisionError", exc, dict);
        FloatingPointError = initExc("FloatingPointError", exc, dict);
        ValueError = initExc("ValueError", exc, dict);
        UnicodeError = initExc("UnicodeError", exc, dict);
        UnicodeEncodeError = initExc("UnicodeEncodeError", exc, dict);
        UnicodeDecodeError = initExc("UnicodeDecodeError", exc, dict);
        UnicodeTranslateError = initExc("UnicodeTranslateError", exc, dict);
        ReferenceError = initExc("ReferenceError", exc, dict);
        SystemError = initExc("SystemError", exc, dict);
        MemoryError = initExc("MemoryError", exc, dict);
        BufferError = initExc("BufferError", exc, dict);
        Warning = initExc("Warning", exc, dict);
        UserWarning = initExc("UserWarning", exc, dict);
        DeprecationWarning = initExc("DeprecationWarning", exc, dict);
        PendingDeprecationWarning = initExc("PendingDeprecationWarning", exc, dict);
        SyntaxWarning = initExc("SyntaxWarning", exc, dict);
        RuntimeWarning = initExc("RuntimeWarning", exc, dict);
        ResourceWarning = initExc("ResourceWarning", exc, dict);
        FutureWarning = initExc("FutureWarning", exc, dict);
        ImportWarning = initExc("ImportWarning", exc, dict);
        UnicodeWarning = initExc("UnicodeWarning", exc, dict);
        BytesWarning = initExc("BytesWarning", exc, dict);

        // Pre-initialize the PyJavaClass for OutOfMemoryError so when we need
        // it it creating the pieces for it won't cause an additional out of
        // memory error.  Fix for bug #1654484
        PyType.fromClass(OutOfMemoryError.class);
    }
    public static volatile PySystemState defaultSystemState;
    // This is a hack to get initializations to work in proper order
    public static synchronized boolean initPython() {
        PySystemState.initialize();
        return true;
    }

    private static boolean syspathJavaLoaderRestricted = false;

    /**
     * Common code for findClass and findClassEx
     * @param name Name of the Java class to load and initialize
     * @param reason Reason for loading it, used for debugging. No debug output
     *               is generated if it is null
     * @return the loaded class
     * @throws ClassNotFoundException if the class wasn't found by the class loader
     */
    private static Class<?> findClassInternal(String name, String reason) throws ClassNotFoundException {
        ClassLoader classLoader = Py.getSystemState().getClassLoader();
        if (classLoader != null) {
            if (reason != null) {
                writeDebug("import", "trying " + name + " as " + reason +
                          " in sys.classLoader");
            }
            return loadAndInitClass(name, classLoader);
        } 
        if (!syspathJavaLoaderRestricted) {
            try {
                classLoader = imp.getSyspathJavaLoader();
                if (classLoader != null && reason != null) {
                    writeDebug("import", "trying " + name + " as " + reason +
                            " in SysPathJavaLoader");
                }                
            } catch (SecurityException e) {
                syspathJavaLoaderRestricted = true;
            }
        }        
        if (syspathJavaLoaderRestricted) {
            classLoader = imp.getParentClassLoader();
            if (classLoader != null && reason != null) {
                writeDebug("import", "trying " + name + " as " + reason +
                        " in Jython's parent class loader");     
            }
        } 
        if (classLoader != null) {
            try {
                return loadAndInitClass(name, classLoader);
            } catch (ClassNotFoundException cnfe) {
                // let the default classloader try
                // XXX: by trying another classloader that may not be on a
                //      parent/child relationship with the Jython's parent 
                //      classsloader we are risking some nasty class loading
                //      problems (such as having two incompatible copies for 
                //      the same class that is itself a dependency of two 
                //      classes loaded from these two different class loaders) 
            }
        }
        if (reason != null) {
            writeDebug("import", "trying " + name + " as " + reason +
                       " in context class loader, for backwards compatibility");
        }
        return loadAndInitClass(name, Thread.currentThread().getContextClassLoader());
    }
    
    /**
     * Tries to find a Java class.
     * @param name Name of the Java class.
     * @return The class, or null if it wasn't found
     */
    public static Class<?> findClass(String name) {
        try {
            return findClassInternal(name, null);
        } catch (ClassNotFoundException e) {
            //             e.printStackTrace();
            return null;
        } catch (IllegalArgumentException e) {
            //             e.printStackTrace();
            return null;
        } catch (NoClassDefFoundError e) {
            //             e.printStackTrace();
            return null;
        }
    }

    /**
     * Tries to find a Java class. 
     * 
     * Unless {@link #findClass(String)}, it raises a JavaError 
     * if the class was found but there were problems loading it.
     * @param name Name of the Java class.
     * @param reason Reason for finding the class. Used for debugging messages.
     * @return The class, or null if it wasn't found
     * @throws JavaError wrapping LinkageErrors/IllegalArgumentExceptions 
     * occurred when the class is found but can't be loaded.
     */
    public static Class<?> findClassEx(String name, String reason) {
        try {            
            return findClassInternal(name, reason);
        } catch (ClassNotFoundException e) {
            return null;
        } catch (IllegalArgumentException e) {
            throw JavaError(e);
        } catch (LinkageError e) {
            throw JavaError(e);
        }
    }

    // An alias to express intent (since boolean flags aren't exactly obvious).
    // We *need* to initialize classes on findClass/findClassEx, so that import 
    // statements can trigger static initializers
    private static Class<?> loadAndInitClass(String name, ClassLoader loader) throws ClassNotFoundException {
        return Class.forName(name, true, loader);
    }

    public static PyObject getYieldFromIter(PyObject iter) {
        if (iter instanceof PyCoroutine) {
            throw Py.TypeError("cannot 'yield from' a coroutine object in a non-coroutine generator");
        } else if (iter instanceof PyGenerator) {
            return iter;
        }
        return iter.__iter__();
    }

    public static PyObject getAwaitable(PyObject iter) {
        return ((PyCoroutine) iter).__await__();
    }

    public static PyObject yieldFrom(PyFrame frame) {
        PyObject iter = frame.f_yieldfrom;
        Object input = frame.getGeneratorInput();
        if (iter == null) {
            throw (PyException) input;
        }
        PyObject retval;
        try {
            // coroutine or generator
            if (iter instanceof PyGenerator) {
                retval = ((PyGenerator) iter).send((PyObject) input);
            } else if (input != Py.None) {
                PyObject sendImp = iter.__findattr__("send");
                if (sendImp == null) {
                    throw Py.AttributeError(
                            String.format("'%s' object has no attribute 'send'",
                                    frame.f_yieldfrom.getType().fastGetName()));
                }
                retval = sendImp.__call__((PyObject) input);
            } else {
                return iter.__next__();
            }
        } catch (PyException e) {
            if (e.match(Py.StopIteration)) {
                retval = e.value.__findattr__("value");
                // if subgenerator exit, continue for next subgenerator
                frame.f_stacktop = retval;
                return null;
            }
            // if somehow the subgenerator raise an exception, move on
            frame.f_yieldfrom = null;
            frame.f_lasti++;
            throw e;
        }
        return retval;
    }

    /**
     * Invoke a python method by its name
     * @param callee the receiver of the method
     * @param method method name
     * @return PyObject
     * throws AttributeError if method not found
     */
    public static PyObject invoke(PyObject callee, String method) {
        PyObject imp = callee.__findattr__(method);
        return imp.__call__();
    }

    public static void initProxy(PyProxy proxy, String module, String pyclass, Object[] args)
    {
        if (proxy._getPyInstance() != null)
            return;
        PyObject instance = (PyObject)(ThreadContext.initializingProxy.get()[0]);
        ThreadState ts = Py.getThreadState();
        if (instance != null) {
            if (JyAttribute.hasAttr(instance, JyAttribute.JAVA_PROXY_ATTR)) {
                throw Py.TypeError("Proxy instance reused");
            }
            JyAttribute.setAttr(instance, JyAttribute.JAVA_PROXY_ATTR, proxy);
            proxy._setPyInstance(instance);
            proxy._setPySystemState(ts.systemState);
            return;
        }

        // Ensure site-packages are available before attempting to import module.
        // This step enables supporting modern Python apps when using proxies
        // directly from Java (eg through clamp).
        importSiteIfSelected();

        PyObject mod = imp.importName(module.intern(), false);
        PyType pyc = (PyType)mod.__getattr__(pyclass.intern());


        PyObject[] pargs;
        if (args == null || args.length == 0) {
            pargs = Py.EmptyObjects;
        } else {
            pargs = Py.javas2pys(args);
        }
        instance = pyc.__call__(pargs);
        JyAttribute.setAttr(instance, JyAttribute.JAVA_PROXY_ATTR, proxy);
        proxy._setPyInstance(instance);
        proxy._setPySystemState(ts.systemState);
    }

    /**
     * Initializes a default PythonInterpreter and runs the code from
     * {@link PyRunnable#getMain} as __main__
     *
     * Called by the code generated in {@link org.python.compiler.Module#addMain()}
     */
    public static void runMain(PyRunnable main, String[] args) throws Exception {
        runMain(new PyRunnableBootstrap(main), args);
    }

    /**
     * Initializes a default PythonInterpreter and runs the code loaded from the
     * {@link CodeBootstrap} as __main__ Called by the code generated in
     * {@link org.python.compiler.Module#addMain()}
     */
    public static void runMain(CodeBootstrap main, String[] args)
            throws Exception {
        PySystemState.initialize(null, null, args, main.getClass().getClassLoader());
        try {
            imp.createFromCode("__main__", CodeLoader.loadCode(main));
        } catch (PyException e) {
            Py.getSystemState().callExitFunc();
            if (e.match(Py.SystemExit)) {
                return;
            }
            throw e;
        }
        Py.getSystemState().callExitFunc();
    }
    //XXX: this needs review to make sure we are cutting out all of the Java
    //     Exceptions.
    private static String getStackTrace(Throwable javaError) {
        ByteArrayOutputStream buf = new ByteArrayOutputStream();
        javaError.printStackTrace(new PrintStream(buf));

        String str = buf.toString();
        int index = -1;
        if (index == -1) {
            index = str.indexOf(
                    "at org.python.core.PyReflectedConstructor.__call__");
        }
        if (index == -1) {
            index = str.indexOf("at org.python.core.PyReflectedFunction.__call__");
        }
        if (index == -1) {
            index = str.indexOf(
                    "at org/python/core/PyReflectedConstructor.__call__");
        }
        if (index == -1) {
            index = str.indexOf("at org/python/core/PyReflectedFunction.__call__");
        }

        if (index != -1) {
            index = str.lastIndexOf("\n", index);
        }

        int index0 = str.indexOf("\n");

        if (index >= index0) {
            str = str.substring(index0 + 1, index + 1);
        }

        return str;
    }

    /* Display a PyException and stack trace */
    public static void printException(Throwable t) {
        printException(t, null, null);
    }

    public static void printException(Throwable t, PyFrame f) {
        printException(t, f, null);
    }

    public static synchronized void printException(Throwable t, PyFrame f,
            PyObject file) {
        StdoutWrapper stderr = Py.stderr;

        if (file != null) {
            stderr = new FixedFileWrapper(file);
        }

        if (Options.showJavaExceptions) {
            stderr.println("Java Traceback:");
            java.io.CharArrayWriter buf = new java.io.CharArrayWriter();
            if (t instanceof PyException) {
                ((PyException)t).super__printStackTrace(new java.io.PrintWriter(buf));
            } else {
                t.printStackTrace(new java.io.PrintWriter(buf));
            }
            stderr.print(buf.toString());
        }

        PyException exc = Py.JavaError(t);

        maybeSystemExit(exc);

        setException(exc, f);

        ThreadState ts = getThreadState();

        ts.systemState.last_value = exc.value;
        ts.systemState.last_type = exc.type;
        ts.systemState.last_traceback = exc.traceback;

        PyObject exceptHook = ts.systemState.__findattr__("excepthook");
        if (exceptHook != null) {
            try {
                exceptHook.__call__(exc.type, exc.value, exc.traceback);
            } catch (PyException exc2) {
                exc2.normalize();
                flushLine();
                stderr.println("Error in sys.excepthook:");
                displayException(exc2.type, exc2.value, exc2.traceback, file);
                stderr.println();
                stderr.println("Original exception was:");
                displayException(exc.type, exc.value, exc.traceback, file);
            }
        } else {
            stderr.println("sys.excepthook is missing");
            displayException(exc.type, exc.value, exc.traceback, file);
        }

        ts.exceptions.pop();
    }

    public static void displayException(PyObject type, PyObject value, PyObject tb,
                                        PyObject file) {
        StdoutWrapper stderr = Py.stderr;
        if (file != null) {
            stderr = new FixedFileWrapper(file);
        }
        flushLine();

        if (tb instanceof PyTraceback) {
            stderr.print(((PyTraceback) tb).dumpStack());
        }
        if (__builtin__.isinstance(value, Py.SyntaxError)) {
            PyObject filename = value.__findattr__("filename");
            PyObject text = value.__findattr__("text");
            PyObject lineno = value.__findattr__("lineno");
            stderr.print("  File \"");
            stderr.print(filename == Py.None || filename == null ?
                         "<string>" : filename.toString());
            stderr.print("\", line ");
            stderr.print(lineno == null ? Py.newString("0") : lineno);
            stderr.print("\n");
            if (text != Py.None && text != null && text.__len__() != 0) {
                printSyntaxErrorText(stderr, value.__findattr__("offset").asInt(),
                                     text.toString());
            }
            value = value.__findattr__("msg");
            if (value == null) {
                value = Py.None;
            }
        }

        if (value.getJavaProxy() != null) {
            Object javaError = value.__tojava__(Throwable.class);

            if (javaError != null && javaError != Py.NoConversion) {
                stderr.println(getStackTrace((Throwable) javaError));
            }
        }
        try {
            stderr.println(formatException(type, value));
        } catch (Exception ex) {
            stderr.println(formatException(type, Py.None));
        }
    }

    /**
     * Print the two lines showing where a SyntaxError was caused.
     *
     * @param out StdoutWrapper to print to
     * @param offset the offset into text
     * @param text a source code String line
     */
    private static void printSyntaxErrorText(StdoutWrapper out, int offset, String text) {
        if (offset >= 0) {
            if (offset > 0 && offset == text.length()) {
                offset--;
            }

            // Eat lines if the offset is on a subsequent line
            while (true) {
                int nl = text.indexOf("\n");
                if (nl == -1 || nl >= offset) {
                    break;
                }
                offset -= nl + 1;
                text = text.substring(nl + 1, text.length());
            }

            // lstrip
            int i = 0;
            for (; i < text.length(); i++) {
                char c = text.charAt(i);
                if (c != ' ' && c != '\t') {
                    break;
                }
                offset--;
            }
            text = text.substring(i, text.length());
        }

        out.print("    ");
        out.print(text);
        if (text.length() == 0 || !text.endsWith("\n")) {
            out.print("\n");
        }
        if (offset == -1) {
            return;
        }
        out.print("    ");
        for (offset--; offset > 0; offset--) {
            out.print(" ");
        }
        out.print("^\n");
    }

    public static String formatException(PyObject type, PyObject value) {
        return formatException(type, value, false);
    }

    public static String formatException(PyObject type, PyObject value, boolean useRepr) {
        StringBuilder buf = new StringBuilder();

        if (PyException.isExceptionClass(type)) {
            String className = PyException.exceptionClassName(type);
            int lastDot = className.lastIndexOf('.');
            if (lastDot != -1) {
                className = className.substring(lastDot + 1);
            }
            PyObject moduleName = type.__findattr__("__module__");
            if (moduleName == null) {
                buf.append("<unknown>");
            } else {
                String moduleStr = moduleName.toString();
                if (!moduleStr.equals("Exceptions")) {
                    buf.append(moduleStr);
                    buf.append(".");
                }
            }
            buf.append(className);
        } else {
            buf.append(useRepr ? type.__repr__() : type.__str__());
        }
        if (value != null && value != Py.None) {
            // only print colon if the str() of the object is not the empty string
            PyObject s = useRepr ? value.__repr__() : value.__str__();
            if (!(s instanceof PyString) || s.__len__() != 0) {
                buf.append(": ");
            }
            buf.append(s);
        }
        return buf.toString();
    }

    public static void writeUnraisable(Throwable unraisable, PyObject obj) {
        PyException pye = JavaError(unraisable);
        stderr.println(String.format("Exception %s in %s ignored",
                                     formatException(pye.type, pye.value, true), obj.toString()));
    }


    /* Equivalent to Python's assert statement */
    public static void assert_(PyObject test, PyObject message) {
        if (!test.__bool__()) {
            throw new PyException(Py.AssertionError, message);
        }
    }

    public static void assert_(PyObject test) {
        assert_(test, Py.None);
    }

    /* Helpers to implement except clauses */
    public static PyException setException(Throwable t, PyFrame frame) {
        PyException pye = Py.JavaError(t);
        pye.normalize();
        pye.tracebackHere(frame);
        getThreadState().exceptions.offerFirst(pye);
        return pye;
    }

    public static void popException(ThreadState state) {
        state.frame.previousException = null;
        state.exceptions.pollFirst();
    }

    /**
     * @deprecated As of Jython 2.5, use {@link PyException#match} instead.
     */
    @Deprecated
    public static boolean matchException(PyException pye, PyObject exc) {
        return pye.match(exc);
    }

    public static PyObject runCode(PyCode code, PyObject locals, PyObject globals) {
        PyFrame f;
        ThreadState ts = getThreadState();
        if (locals == null || locals == Py.None) {
            if (globals != null && globals != Py.None) {
                locals = globals;
            } else {
                locals = ts.frame.getLocals();
            }
        }

        if (globals == null || globals == Py.None) {
            globals = ts.frame.f_globals;
        } else if (globals.__finditem__("__builtins__") == null) {
            // Apply side effect of copying into globals,
            // per documentation of eval and observed behavior of exec
            try {
                globals.__setitem__("__builtins__", Py.getSystemState().modules.__finditem__("__builtin__").__getattr__("__dict__"));
            } catch (PyException e) {
                // Quietly ignore if cannot set __builtins__ - Jython previously allowed a much wider range of
                // mappable objects for the globals mapping than CPython, do not want to break existing code
                // as we try to get better CPython compliance
                if (!e.match(AttributeError)) {
                    throw e;
                }
            }
        }

        PyBaseCode baseCode = null;
        if (code instanceof PyBaseCode) {
            baseCode = (PyBaseCode) code;
        }

        f = new PyFrame(baseCode, locals, globals, Py.getSystemState().getBuiltins());
        return code.call(ts, f);
    }

    public static void exec(PyObject o, PyObject globals, PyObject locals) {
        PyCode code;
        int flags = 0;
        if (o instanceof PyTuple) {
            PyTuple tuple = (PyTuple) o;
            int len = tuple.__len__();
            if ((globals == null || globals.equals(None))
                    && (locals == null || locals.equals(None))
                    && (len >= 2 && len <= 3)) {
                o = tuple.__getitem__(0);
                globals = tuple.__getitem__(1);
                if (len == 3) {
                    locals = tuple.__getitem__(2);
                }
            }
        }
        if (o instanceof PyCode) {
            code = (PyCode) o;
            if (locals == null && o instanceof PyBaseCode && ((PyBaseCode) o).hasFreevars()) {
                throw Py.TypeError("code object passed to exec may not contain free variables");
            }
        } else {
            String contents = null;
            if (o instanceof PyString) {
                if (o instanceof PyUnicode) {
                    flags |= CompilerFlags.PyCF_SOURCE_IS_UTF8;
                }
                contents = o.toString();
            } else if (o instanceof PyFile) {
                PyFile fp = (PyFile) o;
                if (fp.getClosed()) {
                    return;
                }
                contents = fp.read().toString();
            } else {
                throw Py.TypeError(
                        "exec: argument 1 must be string, code or file object");
            }
            code = Py.compile_flags(contents, "<string>", CompileMode.exec,
                                    getCompilerFlags(flags, false));
        }
        Py.runCode(code, locals, globals);
    }

    private final static ThreadStateMapping threadStateMapping = new ThreadStateMapping();

    public static final ThreadState getThreadState() {
        return getThreadState(null);
    }

    public static final ThreadState getThreadState(PySystemState newSystemState) {
        return threadStateMapping.getThreadState(newSystemState);
    }

    public static final PySystemState setSystemState(PySystemState newSystemState) {
        ThreadState ts = getThreadState(newSystemState);
        PySystemState oldSystemState = ts.systemState;
        if (oldSystemState != newSystemState) {
            //XXX: should we make this a real warning?
            //System.err.println("Warning: changing systemState "+
            //                   "for same thread!");
            ts.systemState = newSystemState;
        }
        return oldSystemState;
    }

    public static final PySystemState getSystemState() {
        return getThreadState().systemState;
    //defaultSystemState;
    }

    /* Get and set the current frame */
    public static PyFrame getFrame() {
        ThreadState ts = getThreadState();
        if (ts == null) {
            return null;
        }
        return ts.frame;
    }

    public static void setFrame(PyFrame f) {
        getThreadState().frame = f;
    }

    /**
     * The handler for interactive consoles, set by {@link #installConsole(Console)} and accessed by
     * {@link #getConsole()}.
     */
    private static Console console;

    /**
     * Get the Jython Console (used for <code>input()</code>, <code>raw_input()</code>, etc.) as
     * constructed and set by {@link PySystemState} initialization.
     *
     * @return the Jython Console
     */
    public static Console getConsole() {
        if (console == null) {
            // We really shouldn't ask for a console before PySystemState initialization but ...
            try {
                // ... something foolproof that we can supersede.
                installConsole(new PlainConsole("ascii"));
            } catch (Exception e) {
                // This really, really shouldn't happen
                throw Py.RuntimeError("Could not create fall-back PlainConsole: " + e);
            }
        }
        return console;
    }

    /**
     * Install the provided Console, first uninstalling any current one. The Jython Console is used
     * for <code>raw_input()</code> etc., and may provide line-editing and history recall at the
     * prompt. A Console may replace <code>System.in</code> with its line-editing input method.
     *
     * @param console The new Console object
     * @throws UnsupportedOperationException if some prior Console refuses to uninstall
     * @throws IOException if {@link Console#install()} raises it
     */
    public static void installConsole(Console console) throws UnsupportedOperationException,
            IOException {
        if (Py.console != null) {
            // Some Console class already installed: may be able to uninstall
            Py.console.uninstall();
            Py.console = null;
        }

        // Install the specified Console
        console.install();
        Py.console = console;

        // Cause sys (if it exists) to export the console handler that was installed
        if (Py.defaultSystemState != null) {
            Py.defaultSystemState.__setattr__("_jy_console", Py.java2py(console));
        }
    }

    /**
     * Check (using the {@link POSIX} library and <code>jnr-posix</code> library) whether we are in
     * an interactive environment. Amongst other things, this affects the type of console that may
     * be legitimately installed during system initialisation. Note that the result may vary
     * according to whether a <code>jnr-posix</code> native library is found along
     * <code>java.library.path</code>, or the pure Java fall-back is used.
     *
     * @return true if (we think) we are in an interactive environment
     */
    public static boolean isInteractive() {
        // python.launcher.tty is authoratative; see http://bugs.jython.org/issue2325
        String isTTY = System.getProperty("python.launcher.tty");
        if (isTTY != null && isTTY.equals("true")) {
            return true;
        }
        if (isTTY != null && isTTY.equals("false")) {
            return false;
        }
        // Decide if System.in is interactive
        try {
            POSIX posix = POSIXFactory.getPOSIX();
            FileDescriptor in = FileDescriptor.in;
            return posix.isatty(in);
        } catch (SecurityException ex) {
            return false;
        }
    }

    public static boolean importSiteIfSelected() {
        if (Options.importSite) {
            try {
                // Ensure site-packages are available
                imp.load("site");
                return true;
            } catch (PyException pye) {
                if (pye.match(Py.ImportError)) {
                    PySystemState sys = Py.getSystemState();
                    throw Py.ImportError(String.format(""
                                    + "Cannot import site module and its dependencies: %s\n"
                                    + "Determine if the following attributes are correct:\n"
                                    + "  * sys.path: %s\n"
                                    + "    This attribute might be including the wrong directories, such as from CPython\n"
                                    + "  * sys.prefix: %s\n"
                                    + "    This attribute is set by the system property python.home, although it can\n"
                                    + "    be often automatically determined by the location of the Jython jar file\n\n"
                                    + "You can use the -S option or python.import.site=false to not import the site module",
                            ((PyBaseException) pye.value).args.__getitem__(0),
                            sys.path,
                            sys.prefix), "site");
                } else {
                    throw pye;
                }
            }
        }
        return false;
    }

    /* A collection of functions for implementing the print statement */
    public static StdoutWrapper stderr = new StderrWrapper();
    static StdoutWrapper stdout = new StdoutWrapper();

    //public static StdinWrapper stdin;
    public static void print(PyObject file, PyObject o) {
        if (file == None) {
            print(o);
        } else {
            new FixedFileWrapper(file).print(o);
        }
    }

    public static void printComma(PyObject file, PyObject o) {
        if (file == None) {
            printComma(o);
        } else {
            new FixedFileWrapper(file).printComma(o);
        }
    }

    public static void println(PyObject file, PyObject o) {
        if (file == None) {
            println(o);
        } else {
            new FixedFileWrapper(file).println(o);
        }
    }

    public static void printlnv(PyObject file) {
        if (file == None) {
            println();
        } else {
            new FixedFileWrapper(file).println();
        }
    }

    public static void print(PyObject o) {
        stdout.print(o);
    }

    public static void printComma(PyObject o) {
        stdout.printComma(o);
    }

    public static void println(PyObject o) {
        stdout.println(o);
    }

    public static void println() {
        stdout.println();
    }

    public static void flushLine() {
        stdout.flushLine();
    }

    /*
     * A collection of convenience functions for converting PyObjects to Java primitives
     */
    public static boolean py2boolean(PyObject o) {
        return o.__bool__();
    }

    public static byte py2byte(PyObject o) {
        if (o instanceof PyInteger) {
            return (byte) ((PyInteger) o).getValue();
        }
        Object i = o.__tojava__(Byte.TYPE);
        if (i == null || i == Py.NoConversion) {
            throw Py.TypeError("integer required");
        }
        return ((Byte) i).byteValue();
    }

    public static short py2short(PyObject o) {
        if (o instanceof PyInteger) {
            return (short) ((PyInteger) o).getValue();
        }
        Object i = o.__tojava__(Short.TYPE);
        if (i == null || i == Py.NoConversion) {
            throw Py.TypeError("integer required");
        }
        return ((Short) i).shortValue();
    }

    public static int py2int(PyObject o) {
        return py2int(o, "integer required");
    }

    public static int py2int(PyObject o, String msg) {
        if (o instanceof PyInteger) {
            return ((PyInteger) o).getValue();
        } else if (o instanceof PyLong) {
            return ((PyLong) o).getValue().intValue();
        }
        Object obj = o.__tojava__(Integer.TYPE);
        if (obj == Py.NoConversion) {
            throw Py.TypeError(msg);
        }
        return ((Integer) obj).intValue();
    }

    public static long py2long(PyObject o) {
        if (o instanceof PyInteger) {
            return ((PyInteger) o).getValue();
        }
        Object i = o.__tojava__(Long.TYPE);
        if (i == null || i == Py.NoConversion) {
            throw Py.TypeError("integer required");
        }
        return ((Long) i).longValue();
    }

    public static float py2float(PyObject o) {
        if (o instanceof PyFloat) {
            return (float) ((PyFloat) o).getValue();
        }
        if (o instanceof PyInteger) {
            return ((PyInteger) o).getValue();
        }
        Object i = o.__tojava__(Float.TYPE);
        if (i == null || i == Py.NoConversion) {
            throw Py.TypeError("float required");
        }
        return ((Float) i).floatValue();
    }

    public static double py2double(PyObject o) {
        if (o instanceof PyFloat) {
            return ((PyFloat) o).getValue();
        }
        if (o instanceof PyInteger) {
            return ((PyInteger) o).getValue();
        }
        Object i = o.__tojava__(Double.TYPE);
        if (i == null || i == Py.NoConversion) {
            throw Py.TypeError("float required");
        }
        return ((Double) i).doubleValue();
    }

    public static char py2char(PyObject o) {
        return py2char(o, "char required");
    }

    public static char py2char(PyObject o, String msg) {
        if (o instanceof PyString) {
            PyString s = (PyString) o;
            if (s.__len__() != 1) {
                throw Py.TypeError(msg);
            }
            return s.toString().charAt(0);
        }
        if (o instanceof PyInteger) {
            return (char) ((PyInteger) o).getValue();
        }
        Object i = o.__tojava__(Character.TYPE);
        if (i == null || i == Py.NoConversion) {
            throw Py.TypeError(msg);
        }
        return ((Character) i).charValue();
    }

    public static void py2void(PyObject o) {
        if (o != Py.None) {
            throw Py.TypeError("None required for void return");
        }
    }

    private final static PyString[] letters = new PyString[256];

    static {
        for (char j = 0; j < 256; j++) {
            letters[j] = new PyString(j);
        }
    }

    public static final PyString makeCharacter(Character o) {
        return makeCharacter(o.charValue());
    }

    public static final PyString makeCharacter(char c) {
        if (c <= 255) {
            return letters[c];
        } else {
            // This will throw IllegalArgumentException since non-byte value
            return new PyString(c);
        }
    }

    static final PyString makeCharacter(int codepoint, boolean toUnicode) {
        if (toUnicode) {
            return new PyUnicode(codepoint);
        } else if (codepoint < 0 || codepoint > 255) {
            // This will throw IllegalArgumentException since non-byte value
            return new PyString('\uffff');
        }
        return letters[codepoint];
    }

    /**
     * Uses the PyObjectAdapter passed to {@link PySystemState#initialize} to turn o into a PyObject.
     *
     * @see ClassicPyObjectAdapter - default PyObjectAdapter type
     */
    public static PyObject java2py(Object o) {
        return getAdapter().adapt(o);
    }

    /**
     * Uses the PyObjectAdapter passed to {@link PySystemState#initialize} to turn
     * <code>objects</code> into an array of PyObjects.
     *
     * @see ClassicPyObjectAdapter - default PyObjectAdapter type
     */
    public static PyObject[] javas2pys(Object... objects) {
        PyObject[] objs = new PyObject[objects.length];
        for (int i = 0; i < objs.length; i++) {
            objs[i] = java2py(objects[i]);
        }
        return objs;
    }

    /**
     * @return the ExtensiblePyObjectAdapter used by java2py.
     */
    public static ExtensiblePyObjectAdapter getAdapter() {
        if (adapter == null) {
            adapter = new ClassicPyObjectAdapter();
        }
        return adapter;
    }

    /**
     * Set the ExtensiblePyObjectAdapter used by java2py.
     *
     * @param adapter The new ExtensiblePyObjectAdapter
     */
    protected static void setAdapter(ExtensiblePyObjectAdapter adapter) {
        Py.adapter = adapter;
    }
    /**
     * Handles wrapping Java objects in PyObject to expose them to jython.
     */
    private static ExtensiblePyObjectAdapter adapter;

    // XXX: The following two makeClass overrides are *only* for the
    // old compiler, they should be removed when the newcompiler hits
    public static PyObject makeClass(String name, PyObject[] bases, PyObject metaclass, PyCode code) {
        return makeClass(name, bases, metaclass, code, null);
    }

    public static PyObject makeClass(String name, PyObject[] bases, PyObject metaclass, PyCode code,
                                     PyObject[] closure_cells) {
        ThreadState state = getThreadState();
        PyObject dict = code.call(state, Py.EmptyObjects, Py.NoKeywords,
<<<<<<< HEAD
                state.frame.f_globals, Py.EmptyObjects, new PyDictionary(), new PyTuple(closure_cells));
=======
                state.frame.f_globals, Py.EmptyObjects, new PyTuple(closure_cells));
>>>>>>> 3d3c07ce
        return makeClass(name, bases, dict, metaclass);
    }
    public static PyObject makeClass(String name, PyObject base, PyObject dict) {
        return makeClass(name, base, dict, null);
    }

    public static PyObject makeClass(String name, PyObject base, PyObject dict, PyObject metaclass) {
        PyObject[] bases = base == null ? EmptyObjects : new PyObject[] {base};
        return makeClass(name, bases, dict, metaclass);
    }

    /**
     * Create a new Python class.
     *
     * @param name the String name of the class
     * @param bases an array of PyObject base classes
     * @param dict the class's namespace, containing the class body
     * definition
     * @return a new Python Class PyObject
     */
    public static PyObject makeClass(String name, PyObject[] bases, PyObject dict) {
<<<<<<< HEAD
        return makeClass(name, bases, dict, (PyObject) null);
    }

    /**
     * Note: it's too hard to unpack the starargs and kwargs in byte code, let's do it here instead.
     * @param name
     * @param bases
     * @param dict
     * @param metaclass
     * @return
     */
    public static PyObject makeClass(String name, PyObject[] bases, PyObject dict, PyObject metaclass) {
        // arguments unpack
        boolean starargs = false;
        for (PyObject base : bases) {
            if (!(base instanceof PyType)) {
                Py.iter(base, name + "argument after * must be a sequence");
                starargs = true;
                break;
            }
        }

        if (starargs) {
            List<PyObject> expandBases = new ArrayList<>();
            for (PyObject base : bases) {
                if (base instanceof PyType) {
                    expandBases.add(base);
                } else {
                    PyObject iter = Py.iter(base, name + "argument after * must be a sequence");
                    for (PyObject cur = null; ((cur = iter.__next__()) != null); ) {
                        expandBases.add(cur);
                    }
=======
        return makeClass(name, bases, dict, null);
    }

    public static PyObject makeClass(String name, PyObject[] bases, PyObject dict, PyObject metaclass) {
        if (metaclass == null) {
            if (bases.length != 0) {
                PyObject base = bases[0];
                metaclass = base.__findattr__("__class__");
                if (metaclass == null) {
                    metaclass = base.getType();
>>>>>>> 3d3c07ce
                }
            }
            bases = new PyObject[expandBases.size()];
            expandBases.toArray(bases);
        }

        // in case of kwarg
        if (metaclass instanceof PyDictionary) {
            metaclass = metaclass.__finditem__("metaclass");
        }

        if (metaclass == null) {
            // metaclass resolution
            for (PyObject base : bases) {
                PyObject meta = base.__findattr__("__class__");
                if (meta == null) {
                    meta = base.getType();
                }
                // FIXME Py.isSubclass running to stackoverflow if both parameters are the same
                if (metaclass == null || (meta != metaclass && Py.isSubClass(meta, metaclass))) {
                    metaclass = meta;
                }
            }
            if (metaclass == null) {
                metaclass = PyType.TYPE;
            }
        }
        PyObject prepare =  metaclass.__findattr__("__prepare__");
        PyUnicode clsname = new PyUnicode(name);
        PyObject basesArray = new PyTuple(bases);
        if (prepare != null) {
            PyDictionary map = (PyDictionary) prepare.__call__(clsname, basesArray);
            map.update(dict);
            dict = map;
        }

        try {
            return metaclass.__call__(clsname, basesArray, dict);
        } catch (PyException pye) {
            if (!pye.match(TypeError)) {
                throw pye;
            }
            pye.value = Py.newString(String.format("Error when calling the metaclass bases\n    "
                                                   + "%s", pye.value.__str__().toString()));
            throw pye;
        }
    }
    private static int nameindex = 0;

    public static synchronized String getName() {
        String name = "org.python.pycode._pyx" + nameindex;
        nameindex += 1;
        return name;
    }

    public static CompilerFlags getCompilerFlags() {
        return CompilerFlags.getCompilerFlags();
    }

    public static CompilerFlags getCompilerFlags(int flags, boolean dont_inherit) {
        final PyFrame frame;
        if (dont_inherit) {
            frame = null;
        } else {
            frame = Py.getFrame();
        }
        return CompilerFlags.getCompilerFlags(flags, frame);
    }

    public static CompilerFlags getCompilerFlags(CompilerFlags flags, boolean dont_inherit) {
        final PyFrame frame;
        if (dont_inherit) {
            frame = null;
        } else {
            frame = Py.getFrame();
        }
        return CompilerFlags.getCompilerFlags(flags, frame);
    }

    // w/o compiler-flags
    public static PyCode compile(InputStream istream, String filename, CompileMode kind) {
        return compile_flags(istream, filename, kind, new CompilerFlags());
    }

    /**
     * Entry point for compiling modules.
     *
     * @param node Module node, coming from the parsing process
     * @param name Internal name for the compiled code. Typically generated by
     *        calling {@link #getName()}.
     * @param filename Source file name
     * @param linenumbers True to track source line numbers on the generated
     *        code
     * @param printResults True to call the sys.displayhook on the result of
     *                     the code
     * @param cflags Compiler flags
     * @return Code object for the compiled module
     */
    public static PyCode compile_flags(mod node, String name, String filename,
                                         boolean linenumbers, boolean printResults,
                                         CompilerFlags cflags) {
        return CompilerFacade.compile(node, name, filename, linenumbers, printResults, cflags);
    }

    public static PyCode compile_flags(mod node, String filename,
                                         CompileMode kind, CompilerFlags cflags) {
        return Py.compile_flags(node, getName(), filename, true,
                                kind == CompileMode.single, cflags);
    }

    /**
     * Compiles python source code coming from a file or another external stream
     */
    public static PyCode compile_flags(InputStream istream, String filename,
                                         CompileMode kind, CompilerFlags cflags) {
        mod node = ParserFacade.parse(istream, kind, filename, cflags);
        return Py.compile_flags(node, filename, kind, cflags);
    }

    /**
     * Compiles python source code coming from String (raw bytes) data.
     *
     * If the String is properly decoded (from PyUnicode) the PyCF_SOURCE_IS_UTF8 flag
     * should be specified.
     */
    public static PyCode compile_flags(String data, String filename,
                                         CompileMode kind, CompilerFlags cflags) {
        if (data.contains("\0")) {
            throw Py.TypeError("compile() expected string without null bytes");
        }
        if (cflags != null && cflags.dont_imply_dedent) {
            data += "\n";
        } else {
            data += "\n\n";
        }
        mod node = ParserFacade.parse(data, kind, filename, cflags);
        return Py.compile_flags(node, filename, kind, cflags);
    }

    public static PyObject compile_command_flags(String string, String filename,
            CompileMode kind, CompilerFlags cflags, boolean stdprompt) {
        mod node = ParserFacade.partialParse(string + "\n", kind, filename,
                                                 cflags, stdprompt);
        if (node == null) {
            return Py.None;
        }

        return Py.compile_flags(node, Py.getName(), filename, true, true, cflags);
    }

    public static PyObject[] unpackIterator(PyObject obj, int argcount, int argcountAfter) {
        if (obj instanceof PyTuple && obj.__len__() == argcount && argcountAfter == -1) {
            // optimization
            return ((PyTuple)obj).getArray();
        }

        PyObject[] ret = new PyObject[argcount + argcountAfter + 1];
        PyObject iter = obj.__iter__();
        int i = 0;
        for (; i < argcount; i++) {
            PyObject tmp = iter.__next__();
            if (tmp == null) {
                if (argcountAfter == -1) {
                    throw Py.ValueError(String.format("not enough values to unpack (expected %d, got %d)",
                                        argcount, i));
                } else {
                    throw Py.ValueError(String.format("not enough values to unpack (expected at least %d, got %d)",
                                        argcount + argcountAfter, i));
                }
            }
            ret[i] = tmp;
        }

        if (argcountAfter == -1) {
            // We better have exhausted the iterator now.
            if (iter.__next__() != null) {
                throw Py.ValueError(String.format("too many values to unpack (expected %d)", argcount));
            }
        } else {
            PyList after = new PyList();
            for (PyObject o = null; (o = iter.__next__()) != null;) {
                after.append(o);
            }
            if (after.size() < argcountAfter) {
                throw Py.ValueError(String.format("not enough values to unpack (expected at least %d, got %d)",
                                                  argcount + argcountAfter, argcount + after.size()));
            }
            ret[i] = after;
            i++;
            for (int j = after.size() - argcountAfter;j < after.size();j++, i++) {
                ret[i] = after.pop(j);
            }
        }
        return ret;
    }

    public static PyObject iter(PyObject seq, String message) {
        try {
            return seq.__iter__();
        } catch (PyException exc) {
            if (exc.match(Py.TypeError)) {
                throw Py.TypeError(message);
            }
            throw exc;
        }
    }
    private static IdImpl idimpl = new IdImpl();

    public static long id(PyObject o) {
        return idimpl.id(o);
    }

    public static String idstr(PyObject o) {
        return idimpl.idstr(o);
    }

    public static long java_obj_id(Object o) {
        return idimpl.java_obj_id(o);
    }

    public static void printResult(PyObject ret) {
        Py.getThreadState().systemState.invoke("displayhook", ret);
    }
    public static final int ERROR = -1;
    public static final int WARNING = 0;
    public static final int MESSAGE = 1;
    public static final int COMMENT = 2;
    public static final int DEBUG = 3;

    public static void maybeWrite(String type, String msg, int level) {
        if (level <= Options.verbose) {
            System.err.println(type + ": " + msg);
        }
    }

    public static void writeError(String type, String msg) {
        maybeWrite(type, msg, ERROR);
    }

    public static void writeWarning(String type, String msg) {
        maybeWrite(type, msg, WARNING);
    }

    public static void writeMessage(String type, String msg) {
        maybeWrite(type, msg, MESSAGE);
    }

    public static void writeComment(String type, String msg) {
        maybeWrite(type, msg, COMMENT);
    }

    public static void writeDebug(String type, String msg) {
        maybeWrite(type, msg, DEBUG);
    }

    public static void saveClassFile(String name, ByteArrayOutputStream bytestream) {
        String dirname = Options.proxyDebugDirectory;
        if (dirname == null) {
            return;
        }

        byte[] bytes = bytestream.toByteArray();
        File dir = new File(dirname);
        File file = makeFilename(name, dir);
        new File(file.getParent()).mkdirs();
        try {
            FileOutputStream o = new FileOutputStream(file);
            o.write(bytes);
            o.close();
        } catch (Throwable t) {
            t.printStackTrace();
        }
    }

    private static File makeFilename(String name, File dir) {
        int index = name.indexOf(".");
        if (index == -1) {
            return new File(dir, name + ".class");
        }

        return makeFilename(name.substring(index + 1, name.length()),
                new File(dir, name.substring(0, index)));
    }

    public static boolean isInstance(PyObject inst, PyObject cls) {
        // Quick test for an exact match
        if (inst.getType() == cls) {
            return true;
        }

        if (cls instanceof PyTuple) {
            for (PyObject item : cls.asIterable()) {
                if (isInstance(inst, item)) {
                    return true;
                }
            }
            return false;
        }

        PyObject checkerResult;
        if ((checkerResult = dispatchToChecker(inst, cls, "__instancecheck__")) != null) {
            return checkerResult.__bool__();
        }

        return recursiveIsInstance(inst, cls);
    }

    static boolean recursiveIsInstance(PyObject inst, PyObject cls) {
        if (cls instanceof PyClass && inst instanceof PyInstance) {
            PyClass inClass = ((PyInstance) inst).fastGetClass();
            return inClass.isSubClass((PyClass) cls);
        }
        if (cls instanceof PyType) {
            PyType type = (PyType)cls;

            //Special case PyStringMap to compare as an instance type dict.
            if (inst instanceof PyStringMap &&
                type.equals(PyDictionary.TYPE)) {
                    return true;
            }

            PyType instType = inst.getType();

            // equiv. to PyObject_TypeCheck
            if (instType == type || instType.isSubType(type)) {
                return true;
            }

            PyObject instCls = inst.__findattr__("__class__");
            if (instCls != null && instCls != instType && instCls instanceof PyType) {
                return ((PyType) instCls).isSubType(type);
            }
            return false;
        }
        
        checkClass(cls, "isinstance() arg 2 must be a class, type, or tuple of classes and types");
        PyObject instCls = inst.__findattr__("__class__");
        if (instCls == null) {
            return false;
        }
        return abstractIsSubClass(instCls, cls);
    }

    public static boolean isSubClass(PyObject derived, PyObject cls) {
        if (cls instanceof PyTuple) {
            for (PyObject item : cls.asIterable()) {
                if (isSubClass(derived, item)) {
                    return true;
                }
            }
            return false;
        }

        PyObject checkerResult;
        if ((checkerResult = dispatchToChecker(derived, cls, "__subclasscheck__")) != null) {
            return checkerResult.__bool__();
        }

        return recursiveIsSubClass(derived, cls);
    }

    static boolean recursiveIsSubClass(PyObject derived, PyObject cls) {
        if (derived instanceof PyType && cls instanceof PyType) {
            if (derived == cls) {
                return true;
            }
            PyType type = (PyType)cls;
            PyType subtype = (PyType)derived;

            // Special case PyStringMap to compare as a subclass of
            // PyDictionary. Note that we don't need to check for stringmap
            // subclasses, since stringmap can't be subclassed. PyStringMap's
            // TYPE is computed lazily, so we have to use PyType.fromClass :(
            if (type == PyDictionary.TYPE &&
                subtype == PyType.fromClass(PyStringMap.class)) {
                return true;
            }

            return subtype.isSubType(type);
        }
        if (derived instanceof PyClass && cls instanceof PyClass) {
            return ((PyClass) derived).isSubClass((PyClass) cls);
        }

        checkClass(derived, "issubclass() arg 1 must be a class");
        checkClass(cls, "issubclass() arg 2 must be a class or tuple of classes");
        return abstractIsSubClass(derived, cls);
    }

    private static boolean abstractIsSubClass(PyObject derived, PyObject cls) {
        while (true) {
            if (derived == cls) {
                return true;
            }

            PyTuple bases = abstractGetBases(derived);
            if (bases == null) {
                return false;
            }

            int basesSize = bases.size();
            if (basesSize == 0) {
                return false;
            }
            if (basesSize == 1) {
                // Avoid recursivity in the single inheritance case
                derived = bases.pyget(0);
                continue;
            }

            for (PyObject base : bases.asIterable()) {
                if (abstractIsSubClass(base, cls)) {
                    return true;
                }
            }
            return false;
        }
    }

    /**
     * Attempt to dispatch an isinstance/issubclass call to cls's associated
     * __instancecheck__/__subclasscheck__.
     *
     * @param checkerArg the argument to call the checker with
     * @param cls a Python class
     * @param checkerName the checker name
     * @return null if cls provides no checker, otherwise the result of calling the
     * checker
     */
    private static PyObject dispatchToChecker(PyObject checkerArg, PyObject cls,
                                              String checkerName) {
        //Ignore old style classes.
        if (cls instanceof PyClass) {
            return null;
        }

        PyObject checker = cls.__findattr__(checkerName);
        if (checker == null) {
            return null;
        }

        return checker.__call__(checkerArg);
    }

    /**
     * Return the __bases__ of cls. Returns null if no valid __bases__ are found.
     */
    private static PyTuple abstractGetBases(PyObject cls) {
        PyObject bases = cls.__findattr__("__bases__");
        return bases instanceof PyTuple ? (PyTuple) bases : null;
    }

    /**
     * Throw a TypeError with the specified message if cls does not appear to be a Python
     * class.
     */
    private static void checkClass(PyObject cls, String message) {
        if (abstractGetBases(cls) == null) {
            throw Py.TypeError(message);
        }
    }

    static PyObject[] make_array(PyObject iterable) {
        // Special-case the common tuple and list cases, for efficiency
        if (iterable instanceof PySequenceList) {
            return ((PySequenceList) iterable).getArray();
        }

        // Guess result size and allocate space. The typical make_array arg supports
        // __len__, with one exception being generators, so avoid the overhead of an
        // exception from __len__ in their case
        int n = 10;
        if (!(iterable instanceof PyGenerator)) {
            try {
                n = iterable.__len__();
            } catch (PyException pye) {
                // ok
            }
        }

        List<PyObject> objs = new ArrayList<PyObject>(n);
        for (PyObject item : iterable.asIterable()) {
            objs.add(item);
        }
        return objs.toArray(Py.EmptyObjects);
    }
}

class FixedFileWrapper extends StdoutWrapper {

    private PyObject file;

    public FixedFileWrapper(PyObject file) {
        name = "fixed file";
        this.file = file;

        if (file.getJavaProxy() != null) {
            Object tojava = file.__tojava__(OutputStream.class);
            if (tojava != null && tojava != Py.NoConversion) {
                this.file = new PyFile((OutputStream) tojava);
            }
        }
    }

    @Override
    protected PyObject myFile() {
        return file;
    }
}

/**
 * A code object wrapper for a python function.
 */
class JavaCode extends PyCode implements Traverseproc {

    private PyObject func;

    public JavaCode(PyObject func) {
        this.func = func;
        if (func instanceof PyReflectedFunction) {
            this.co_name = ((PyReflectedFunction) func).__name__;
        }
    }

    @Override
    public PyObject call(ThreadState state, PyFrame frame, PyObject closure) {
        //XXX: what the heck is this?  Looks like debug code, but it's
        //     been here a long time...
        System.out.println("call #1");
        return Py.None;
    }

    @Override
    public PyObject call(ThreadState state, PyObject args[], String keywords[],
                         PyObject globals, PyObject[] defaults, PyDictionary kw_defaults,
                         PyObject closure) {
        return func.__call__(args, keywords);
    }

    @Override
    public PyObject call(ThreadState state, PyObject self, PyObject args[], String keywords[],
                         PyObject globals, PyObject[] defaults, PyDictionary kw_defaults,
                         PyObject closure) {
        return func.__call__(self, args, keywords);
    }

    @Override
    public PyObject call(ThreadState state, PyObject globals, PyObject[] defaults,
                         PyDictionary kw_defaults, PyObject closure) {
        return func.__call__();
    }

    @Override
    public PyObject call(ThreadState state, PyObject arg1, PyObject globals,
                         PyObject[] defaults, PyDictionary kw_defaults, PyObject closure) {
        return func.__call__(arg1);
    }

    @Override
    public PyObject call(ThreadState state, PyObject arg1, PyObject arg2, PyObject globals,
                         PyObject[] defaults, PyDictionary kw_defaults, PyObject closure) {
        return func.__call__(arg1, arg2);
    }

    @Override
    public PyObject call(ThreadState state, PyObject arg1, PyObject arg2, PyObject arg3,
                         PyObject globals, PyObject[] defaults, PyDictionary kw_defaults,
                         PyObject closure) {
        return func.__call__(arg1, arg2, arg3);
    }

    @Override
    public PyObject call(ThreadState state, PyObject arg1, PyObject arg2,
                         PyObject arg3, PyObject arg4, PyObject globals,
                         PyObject[] defaults, PyDictionary kw_defaults, PyObject closure) {
        return func.__call__(arg1, arg2, arg3, arg4);
    }


    /* Traverseproc implementation */
    @Override
    public int traverse(Visitproc visit, Object arg) {
        return func != null ? visit.visit(func, arg) : 0;
    }

    @Override
    public boolean refersDirectlyTo(PyObject ob) {
        return ob != null && ob == func;
    }
}

/**
 * A function object wrapper for a java method which comply with the
 * PyArgsKeywordsCall standard.
 */
@Untraversable
class JavaFunc extends PyObject {

    Method method;

    public JavaFunc(Method method) {
        this.method = method;
    }

    @Override
    public PyObject __call__(PyObject[] args, String[] kws) {
        Object[] margs = new Object[]{args, kws};
        try {
            return Py.java2py(method.invoke(null, margs));
        } catch (Throwable t) {
            throw Py.JavaError(t);
        }
    }

    @Override
    public PyObject _doget(PyObject container) {
        return _doget(container, null);
    }

    @Override
    public PyObject _doget(PyObject container, PyObject wherefound) {
        if (container == null) {
            return this;
        }
        return new PyMethod(this, container, wherefound);
    }

    public boolean _doset(PyObject container) {
        throw Py.TypeError("java function not settable: " + method.getName());
    }
}<|MERGE_RESOLUTION|>--- conflicted
+++ resolved
@@ -2004,11 +2004,7 @@
                                      PyObject[] closure_cells) {
         ThreadState state = getThreadState();
         PyObject dict = code.call(state, Py.EmptyObjects, Py.NoKeywords,
-<<<<<<< HEAD
                 state.frame.f_globals, Py.EmptyObjects, new PyDictionary(), new PyTuple(closure_cells));
-=======
-                state.frame.f_globals, Py.EmptyObjects, new PyTuple(closure_cells));
->>>>>>> 3d3c07ce
         return makeClass(name, bases, dict, metaclass);
     }
     public static PyObject makeClass(String name, PyObject base, PyObject dict) {
@@ -2030,7 +2026,6 @@
      * @return a new Python Class PyObject
      */
     public static PyObject makeClass(String name, PyObject[] bases, PyObject dict) {
-<<<<<<< HEAD
         return makeClass(name, bases, dict, (PyObject) null);
     }
 
@@ -2063,18 +2058,6 @@
                     for (PyObject cur = null; ((cur = iter.__next__()) != null); ) {
                         expandBases.add(cur);
                     }
-=======
-        return makeClass(name, bases, dict, null);
-    }
-
-    public static PyObject makeClass(String name, PyObject[] bases, PyObject dict, PyObject metaclass) {
-        if (metaclass == null) {
-            if (bases.length != 0) {
-                PyObject base = bases[0];
-                metaclass = base.__findattr__("__class__");
-                if (metaclass == null) {
-                    metaclass = base.getType();
->>>>>>> 3d3c07ce
                 }
             }
             bases = new PyObject[expandBases.size()];
