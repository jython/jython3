--- conflicted
+++ resolved
@@ -92,21 +92,12 @@
         if (count < 0) {
             count = 0;
         }
-<<<<<<< HEAD
-        if (size() == 0 || count == 1) {
-=======
         int size = size();
         if (size == 0 || count == 1) {
->>>>>>> 5ab4fb99
             if (getType() == TYPE) {
                 // Since tuples are immutable, we can return a shared copy in this case
                 return this;
             }
-<<<<<<< HEAD
-            if (size() == 0) {
-                return new PyTuple();
-            }
-=======
             if (size == 0) {
                 return new PyTuple();
             }
@@ -115,7 +106,6 @@
         int newSize = size * count;
         if (newSize / size != count) {
             throw Py.MemoryError("");
->>>>>>> 5ab4fb99
         }
 
         PyObject[] array = getArray();
@@ -221,10 +211,6 @@
         return tuple___iter__();
     }
 
-    public PyObject __iter__() {
-        return tuple___iter__();
-    }
-
     @ExposedMethod
     public PyObject tuple___iter__() {
         return new PyFastSequenceIter(this);
