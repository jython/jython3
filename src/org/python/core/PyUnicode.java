package org.python.core;

import java.util.ArrayList;
import java.util.Collection;
import java.util.Collections;
import java.util.HashSet;
import org.python.expose.ExposedMethod;
import org.python.expose.ExposedNew;
import org.python.expose.ExposedType;
import org.python.expose.MethodType;
import org.python.modules._codecs;
import java.util.Iterator;
import java.util.LinkedList;
import java.util.List;
import java.util.Set;

/**
 * a builtin python unicode string.
 */
@ExposedType(name = "unicode", base = PyBaseString.class)
public class PyUnicode extends PyString implements Iterable {

    private enum Plane {

        UNKNOWN, BASIC, ASTRAL
    }
    private volatile Plane plane = Plane.UNKNOWN;
    private volatile int codePointCount = -1;
    public static final PyType TYPE = PyType.fromClass(PyUnicode.class);

    // for PyJavaClass.init()
    public PyUnicode() {
        this(TYPE, "");
    }

    public PyUnicode(String string) {
        this(TYPE, string);
    }

<<<<<<< HEAD
=======
    public PyUnicode(String string, boolean isBasic) {
        this(TYPE, string);
        plane = isBasic ? Plane.BASIC : Plane.UNKNOWN;  
    }
    
>>>>>>> f1c4ce43
    public PyUnicode(PyType subtype, String string) {
        super(subtype, string);
    }

    public PyUnicode(PyString pystring) {
        this(TYPE, pystring);
    }

    public PyUnicode(PyType subtype, PyString pystring) {
        this(subtype, pystring instanceof PyUnicode ? pystring.string : pystring.decode().toString());
    }

    public PyUnicode(char c) {
        this(TYPE, String.valueOf(c));
<<<<<<< HEAD
    }

    public PyUnicode(int codepoint) {
        this(TYPE, new String(new int[]{codepoint}, 0, 1));
    }

    PyUnicode(StringBuilder buffer) {
        this(TYPE, new String(buffer));
    }

    private static StringBuilder fromCodePoints(Iterator<Integer> iter) {
        StringBuilder buffer = new StringBuilder();
        while (iter.hasNext()) {
            buffer.appendCodePoint(iter.next());
        }
        return buffer;
    }

    PyUnicode(Iterator<Integer> iter) {
        this(fromCodePoints(iter));
    }

    PyUnicode(Collection<Integer> ucs4) {
        this(ucs4.iterator());
    }

=======
    }

    public PyUnicode(int codepoint) {
        this(TYPE, new String(new int[]{codepoint}, 0, 1));
    }

    public PyUnicode(int[] codepoints) {
        this(new String(codepoints, 0, codepoints.length));
    }

    PyUnicode(StringBuilder buffer) {
        this(TYPE, new String(buffer));
    }

    private static StringBuilder fromCodePoints(Iterator<Integer> iter) {
        StringBuilder buffer = new StringBuilder();
        while (iter.hasNext()) {
            buffer.appendCodePoint(iter.next());
        }
        return buffer;
    }
    
    PyUnicode(Iterator<Integer> iter) {
        this(fromCodePoints(iter));
    }

    PyUnicode(Collection<Integer> ucs4) {
        this(ucs4.iterator());
    }

>>>>>>> f1c4ce43
    @Override
    public int[] toCodePoints() {
        int n = getCodePointCount();
        int[] codePoints = new int[n];
        int i = 0;
        for (Iterator<Integer> iter = newSubsequenceIterator(); iter.hasNext(); i++) {
            codePoints[i] = iter.next();
        }
        return codePoints;
    }
    
    // modified to know something about codepoints; we just need to return the
    // corresponding substring; darn UTF16!
    // TODO: we could avoid doing this unnecessary copy
    @Override
    public String substring(int start, int end) {
        if (isBasicPlane()) {
            return super.substring(start, end);                 
        }
        return new PyUnicode(newSubsequenceIterator(start, end, 1)).string;
    }
    
    /**
     * Creates a PyUnicode from an already interned String. Just means it won't
     * be reinterned if used in a place that requires interned Strings.
     */
    public static PyUnicode fromInterned(String interned) {
        PyUnicode uni = new PyUnicode(TYPE, interned);
        uni.interned = true;
        return uni;
    }

    public boolean isBasicPlane() {
        if (plane == Plane.BASIC) {
            return true;
        } else if (plane == Plane.UNKNOWN) {
            plane = (string.length() == getCodePointCount()) ? Plane.BASIC : Plane.ASTRAL;
        }
        return plane == Plane.BASIC;
    }

// RETAIN THE BELOW CODE, it facilitates testing astral support more completely

//    public boolean isBasicPlane() {
//        return false;
//    }
    
// END RETAIN
    
    public int getCodePointCount() {
        if (codePointCount >= 0) {
            return codePointCount;
        }
        codePointCount = string.codePointCount(0, string.length());
        return codePointCount;
    }

    @ExposedNew
    final static PyObject unicode_new(PyNewWrapper new_, boolean init, PyType subtype,
            PyObject[] args, String[] keywords) {
        ArgParser ap = new ArgParser("unicode",
                args,
                keywords,
                new String[]{"string",
            "encoding",
            "errors"
        },
                0);
        PyObject S = ap.getPyObject(0, null);
        String encoding = ap.getString(1, null);
        String errors = ap.getString(2, null);
        if (new_.for_type == subtype) {
            if (S == null) {
                return new PyUnicode("");
            }
            if (S instanceof PyUnicode) {
                return new PyUnicode(((PyUnicode) S).string);
            }
            if (S instanceof PyString) {
<<<<<<< HEAD
=======
                if (S.getType() != PyString.TYPE && encoding == null && errors == null) {
                    return S.__unicode__();
                }
>>>>>>> f1c4ce43
                PyObject decoded = codecs.decode((PyString) S, encoding, errors);
                if (decoded instanceof PyUnicode) {
                    return new PyUnicode((PyUnicode) decoded);
                } else {
                    throw Py.TypeError("decoder did not return an unicode object (type=" +
                            decoded.getType().fastGetName() + ")");
                }
            }
            return S.__unicode__();
        } else {
            if (S == null) {
                return new PyUnicodeDerived(subtype, Py.EmptyString);
            }
            if (S instanceof PyUnicode) {
                return new PyUnicodeDerived(subtype, (PyUnicode) S);
            } else {
                return new PyUnicodeDerived(subtype, S.__str__());
            }
        }
    }

    @Override
    public PyString createInstance(String str) {
        return new PyUnicode(str);
    }

<<<<<<< HEAD
=======
    // Unicode ops consisting of basic strings can only produce basic strings;
    // this may not be the case for astral ones - they also might be basic, in
    // case of deletes. So optimize by providing a tainting mechanism.
    @Override
    protected PyString createInstance(String str, boolean isBasic) {
        return new PyUnicode(str, isBasic);
    }
    
>>>>>>> f1c4ce43
    @Override
    public PyObject __mod__(PyObject other) {
        return unicode___mod__(other);
    }

    @ExposedMethod
    final PyObject unicode___mod__(PyObject other) {
        StringFormatter fmt = new StringFormatter(string, true);
        return fmt.format(other);
    }

    @ExposedMethod
    final PyUnicode unicode___unicode__() {
        return str___unicode__();
    }

    @Override
    public PyString __str__() {
        return unicode___str__();
    }

    @ExposedMethod
    final PyString unicode___str__() {
        return new PyString(encode());
    }

    @Override
    public int __len__() {
        return unicode___len__();
    }

    @ExposedMethod
    final int unicode___len__() {
        return getCodePointCount();
    }

    @Override
    public PyString __repr__() {
        return unicode___repr__();
    }

    @ExposedMethod
    final PyString unicode___repr__() {
        return new PyString("u" + encode_UnicodeEscape(string, true));
    }

    @ExposedMethod
<<<<<<< HEAD
    public PyObject unicode___getitem__(PyObject index) {
        return seq___finditem__(index);
    }

    @ExposedMethod(defaults = "null")
    public PyObject unicode___getslice__(PyObject start, PyObject stop, PyObject step) {
=======
    final PyObject unicode___getitem__(PyObject index) {
        return str___getitem__(index);
    }

    @ExposedMethod(defaults = "null")
    final PyObject unicode___getslice__(PyObject start, PyObject stop, PyObject step) {
>>>>>>> f1c4ce43
        return seq___getslice__(start, stop, step);
    }

    @Override
    protected PyObject getslice(int start, int stop, int step) {
<<<<<<< HEAD
=======
        if (isBasicPlane()) {
            return super.getslice(start, stop, step);
        }
>>>>>>> f1c4ce43
        if (step > 0 && stop < start) {
            stop = start;
        }

        StringBuilder buffer = new StringBuilder(sliceLength(start, stop, step));
        for (Iterator<Integer> iter = newSubsequenceIterator(start, stop, step); iter.hasNext();) {
            buffer.appendCodePoint(iter.next());
        }
        return createInstance(new String(buffer));
    }

    @ExposedMethod(type = MethodType.CMP)
    final int unicode___cmp__(PyObject other) {
        return str___cmp__(other);
    }

    @ExposedMethod(type = MethodType.BINARY)
    final PyObject unicode___eq__(PyObject other) {
        return str___eq__(other);
    }

    @ExposedMethod(type = MethodType.BINARY)
    final PyObject unicode___ne__(PyObject other) {
        return str___ne__(other);
    }

    @ExposedMethod
    final int unicode___hash__() {
        return str___hash__();
    }

    @Override
    protected PyObject pyget(int i) {
        if (isBasicPlane()) {
            return Py.makeCharacter(string.charAt(i), true);
        }

        int k = 0;
        while (i > 0) {
            int W1 = string.charAt(k);
            if (W1 >= 0xD800 && W1 < 0xDC00) {
                int W2 = string.charAt(k + 1);
                k += 2;
            } else {
                k += 1;
            }
            i--;
        }
        int codepoint = string.codePointAt(k);
        return Py.makeCharacter(codepoint, true);
    }

    private class SubsequenceIteratorImpl implements Iterator {

        private int current,  k,  start,  stop,  step;

        SubsequenceIteratorImpl(int start, int stop, int step) {
            k = 0;
            current = start;
            this.start = start;
            this.stop = stop;
            this.step = step;
            for (int i = 0; i < start; i++) {
                nextCodePoint();
            }
        }

        SubsequenceIteratorImpl() {
            this(0, getCodePointCount(), 1);
        }

        public boolean hasNext() {
            return current < stop;
        }

        public Object next() {
            int codePoint = nextCodePoint();
            current += 1;
            for (int j = 1; j < step && hasNext(); j++) {
                nextCodePoint();
                current += 1;
            }
            return codePoint;
        }

        private int nextCodePoint() {
            int U;
            int W1 = string.charAt(k);
            if (W1 >= 0xD800 && W1 < 0xDC00) {
                int W2 = string.charAt(k + 1);
                U = (((W1 & 0x3FF) << 10) | (W2 & 0x3FF)) + 0x10000;
                k += 2;
            } else {
                U = W1;
                k += 1;
            }
            return U;
        }

        public void remove() {
            throw new UnsupportedOperationException("Not supported on PyUnicode objects (immutable)");
        }
    }

    private class SteppedIterator<T> implements Iterator {

        private final Iterator<T> iter;
        private final int step;
        private T lookahead = null;

        public SteppedIterator(int step, Iterator<T> iter) {
            this.iter = iter;
            this.step = step;
            lookahead = advance();
        }

        private T advance() {
            if (iter.hasNext()) {
                T elem = iter.next();
                for (int i = 1; i < step && iter.hasNext(); i++) {
                    iter.next();
                }
                return elem;
            } else {
                return null;
            }
        }

        public boolean hasNext() {
            return lookahead != null;
        }

        public T next() {
            T old = lookahead;
            if (iter.hasNext()) {
                lookahead = iter.next();
                for (int i = 1; i < step && iter.hasNext(); i++) {
                    iter.next();
                }
            } else {
                lookahead = null;
            }
            return old;
        }

        public void remove() {
            throw new UnsupportedOperationException();
        }
    }

    public Iterator newSubsequenceIterator() {
        return new SubsequenceIteratorImpl();
    }

    public Iterator newSubsequenceIterator(int start, int stop, int step) {
        if (step < 0) {
            return new SteppedIterator(step * -1, new ReversedIterator(new SubsequenceIteratorImpl(stop + 1, start + 1, 1)));
        } else {
            return new SubsequenceIteratorImpl(start, stop, step);
        }
    }

    private PyUnicode coerceToUnicode(PyObject o) {
        if (o == null) {
            return null;
        } else if (o instanceof PyUnicode) {
            return (PyUnicode) o;
        } else if (o instanceof PyString) {
            return new PyUnicode(o.toString());
        } else if (o == Py.None) {
            return null;
        } else {
            throw Py.TypeError("coercing to Unicode: need string or buffer, " +
                    o.getType().fastGetName() + "found");
        }

    }

    @ExposedMethod
    final boolean unicode___contains__(PyObject o) {
        return str___contains__(o);
    }

    @ExposedMethod(type = MethodType.BINARY)
    final PyObject unicode___mul__(PyObject o) {
        return str___mul__(o);
    }

    @ExposedMethod(type = MethodType.BINARY)
    final PyObject unicode___rmul__(PyObject o) {
        return str___rmul__(o);
    }

    @ExposedMethod(type = MethodType.BINARY)
    final PyObject unicode___add__(PyObject generic_other) {
        return str___add__(generic_other);
    }

    @ExposedMethod
    final PyObject unicode_lower() {
        return new PyUnicode(str_lower());
    }

    @ExposedMethod
    final PyObject unicode_upper() {
        return new PyUnicode(str_upper());
    }

    @ExposedMethod
    final PyObject unicode_title() {
        if (isBasicPlane()) {
            return new PyUnicode(str_title());
        }
        StringBuilder buffer = new StringBuilder(string.length());
        boolean previous_is_cased = false;
        for (Iterator<Integer> iter = newSubsequenceIterator(); iter.hasNext();) {
            int codePoint = iter.next();
            if (previous_is_cased) {
                buffer.appendCodePoint(Character.toLowerCase(codePoint));
            } else {
                buffer.appendCodePoint(Character.toTitleCase(codePoint));
            }

            if (Character.isLowerCase(codePoint) ||
                    Character.isUpperCase(codePoint) ||
                    Character.isTitleCase(codePoint)) {
                previous_is_cased = true;
            } else {
                previous_is_cased = false;
            }
        }
        return new PyUnicode(buffer);
    }

    @ExposedMethod
    final PyObject unicode_swapcase() {
        if (isBasicPlane()) {
            return new PyUnicode(str_swapcase());
        }
        StringBuilder buffer = new StringBuilder(string.length());
        for (Iterator<Integer> iter = newSubsequenceIterator(); iter.hasNext();) {
            int codePoint = iter.next();
            if (Character.isUpperCase(codePoint)) {
                buffer.appendCodePoint(Character.toLowerCase(codePoint));
            } else if (Character.isLowerCase(codePoint)) {
                buffer.appendCodePoint(Character.toUpperCase(codePoint));
            } else {
                buffer.appendCodePoint(codePoint);
            }
        }
        return new PyUnicode(buffer);
    }

    private class StripIterator implements Iterator {

        private final Iterator<Integer> iter;
        private int lookahead = -1;

        public StripIterator(PyUnicode sep, Iterator<Integer> iter) {
            this.iter = iter;
            if (sep != null) {
                Set<Integer> sepSet = new HashSet<Integer>();
                for (Iterator<Integer> sepIter = sep.newSubsequenceIterator(); sepIter.hasNext();) {
                    sepSet.add(sepIter.next());
                }
                while (iter.hasNext()) {
                    int codePoint = iter.next();
                    if (!sepSet.contains(codePoint)) {
                        lookahead = codePoint;
                        return;
                    }
                }
            } else {
                while (iter.hasNext()) {
                    int codePoint = iter.next();
                    if (!Character.isWhitespace(codePoint)) {
                        lookahead = codePoint;
                        return;
                    }
                }
            }
        }

        public boolean hasNext() {
            return lookahead != -1;
        }

        public Object next() {
            int old = lookahead;
            if (iter.hasNext()) {
                lookahead = iter.next();
            } else {
                lookahead = -1;
            }
            return old;
        }

        public void remove() {
            throw new UnsupportedOperationException();
        }
    }

    // compliance requires that we need to support a bit of inconsistency
    // compared to other coercion used
    private PyUnicode coerceStripSepToUnicode(PyObject o) {
        if (o == null) {
            return null;
        } else if (o instanceof PyUnicode) {
            return (PyUnicode) o;
        } else if (o instanceof PyString) {
            return new PyUnicode(((PyString) o).decode().toString());
        } else if (o == Py.None) {
            return null;
        } else {
            throw Py.TypeError("strip arg must be None, unicode or str");
        }
    }

    @ExposedMethod(defaults = "null")
    final PyObject unicode_strip(PyObject sepObj) {
        PyUnicode sep = coerceStripSepToUnicode(sepObj);
        if (isBasicPlane() && (sep == null || sep.isBasicPlane())) {
            if (sep == null) {
                return new PyUnicode(str_strip(null));
            } else {
                return new PyUnicode(str_strip(sep.string));
            }
        }
        return new PyUnicode(new ReversedIterator(new StripIterator(sep,
                new ReversedIterator(new StripIterator(sep, newSubsequenceIterator())))));
    }

    @ExposedMethod(defaults = "null")
    final PyObject unicode_lstrip(PyObject sepObj) {
        PyUnicode sep = coerceStripSepToUnicode(sepObj);
        if (isBasicPlane() && (sep == null || sep.isBasicPlane())) {
            if (sep == null) {
                return new PyUnicode(str_lstrip(null));
            } else {
                return new PyUnicode(str_lstrip(sep.string));
            }
        }
        return new PyUnicode(new StripIterator(sep, newSubsequenceIterator()));
    }

    @ExposedMethod(defaults = "null")
    final PyObject unicode_rstrip(PyObject sepObj) {
        PyUnicode sep = coerceStripSepToUnicode(sepObj);
        if (isBasicPlane() && (sep == null || sep.isBasicPlane())) {
            if (sep == null) {
                return new PyUnicode(str_rstrip(null));
            } else {
                return new PyUnicode(str_rstrip(sep.string));
            }
        }
        return new PyUnicode(new ReversedIterator(new StripIterator(sep,
                new ReversedIterator(newSubsequenceIterator()))));
    }

    @ExposedMethod
    final PyTuple unicode_partition(PyObject sep) {
        return unicodePartition(sep);
    }

    private abstract class SplitIterator implements Iterator {
        protected final int maxsplit;
        protected final Iterator<Integer> iter = newSubsequenceIterator();
        protected final LinkedList<Integer> lookahead = new LinkedList<Integer>();
        protected int numSplits = 0;
        protected boolean completeSeparator = false;

        SplitIterator(int maxsplit) {
            this.maxsplit = maxsplit;
        }

        public boolean hasNext() {
            return lookahead.peek() != null ||
                    (iter.hasNext() && (maxsplit == -1 || numSplits <= maxsplit));
        }

        protected void addLookahead(StringBuilder buffer) {
            for (int codepoint : lookahead) {
                buffer.appendCodePoint(codepoint);
            }
            lookahead.clear();
        }

        public void remove() {
            throw new UnsupportedOperationException();
        }

        public boolean getEndsWithSeparator() {
            return completeSeparator && !hasNext();
        }
<<<<<<< HEAD
    }

    private class WhitespaceSplitIterator extends SplitIterator {

        WhitespaceSplitIterator(int maxsplit) {
            super(maxsplit);
        }

        public PyUnicode next() {
            StringBuilder buffer = new StringBuilder();

            addLookahead(buffer);
            if (numSplits == maxsplit) {
                while (iter.hasNext()) {
                    buffer.appendCodePoint(iter.next());
                }
                return new PyUnicode(buffer);
            }

            boolean inSeparator = false;
            boolean atBeginning = numSplits == 0;

            while (iter.hasNext()) {
                int codepoint = iter.next();
                if (Character.isWhitespace(codepoint)) {
                    completeSeparator = true;
                    if (!atBeginning) {
                        inSeparator = true;
                    }
                } else if (!inSeparator) {
                    completeSeparator = false;
                    buffer.appendCodePoint(codepoint);
                } else {
                    completeSeparator = false;
                    lookahead.add(codepoint);
                    break;
                }
                atBeginning = false;
            }
            numSplits++;
            return new PyUnicode(buffer);
        }
    }

=======
    }

    private class WhitespaceSplitIterator extends SplitIterator {

        WhitespaceSplitIterator(int maxsplit) {
            super(maxsplit);
        }

        public PyUnicode next() {
            StringBuilder buffer = new StringBuilder();

            addLookahead(buffer);
            if (numSplits == maxsplit) {
                while (iter.hasNext()) {
                    buffer.appendCodePoint(iter.next());
                }
                return new PyUnicode(buffer);
            }

            boolean inSeparator = false;
            boolean atBeginning = numSplits == 0;

            while (iter.hasNext()) {
                int codepoint = iter.next();
                if (Character.isWhitespace(codepoint)) {
                    completeSeparator = true;
                    if (!atBeginning) {
                        inSeparator = true;
                    }
                } else if (!inSeparator) {
                    completeSeparator = false;
                    buffer.appendCodePoint(codepoint);
                } else {
                    completeSeparator = false;
                    lookahead.add(codepoint);
                    break;
                }
                atBeginning = false;
            }
            numSplits++;
            return new PyUnicode(buffer);
        }
    }

>>>>>>> f1c4ce43
    private class PeekIterator<T> implements Iterator {

        private T lookahead = null;
        private final Iterator<T> iter;

        public PeekIterator(Iterator<T> iter) {
            this.iter = iter;
            next();
        }

        public T peek() {
            return lookahead;
        }

        public boolean hasNext() {
            return lookahead != null;
        }

        public T next() {
            T peeked = lookahead;
            lookahead = iter.hasNext() ? iter.next() : null;
            return peeked;
        }

        public void remove() {
            throw new UnsupportedOperationException();
        }
    }

    private class ReversedIterator<T> implements Iterator {

        private final List<T> reversed = new ArrayList<T>();
        private final Iterator<T> iter;

        ReversedIterator(Iterator<T> iter) {
            while (iter.hasNext()) {
                reversed.add(iter.next());
            }
            Collections.reverse(reversed);
            this.iter = reversed.iterator();
        }

        public boolean hasNext() {
            return iter.hasNext();
        }

        public T next() {
            return iter.next();
        }

        public void remove() {
            throw new UnsupportedOperationException();
        }
    }

    private class LineSplitIterator implements Iterator {

        private final PeekIterator<Integer> iter = new PeekIterator(newSubsequenceIterator());
        private final boolean keepends;

        LineSplitIterator(boolean keepends) {
            this.keepends = keepends;
        }

        public boolean hasNext() {
            return iter.hasNext();
        }

        public Object next() {
            StringBuilder buffer = new StringBuilder();
            while (iter.hasNext()) {
                int codepoint = iter.next();
                if (codepoint == '\r' && iter.peek() != null && iter.peek() == '\n') {
                    if (keepends) {
                        buffer.appendCodePoint(codepoint);
                        buffer.appendCodePoint(iter.next());
                    } else {
                        iter.next();
                    }
                    break;
                } else if (codepoint == '\n' || codepoint == '\r' ||
                        Character.getType(codepoint) == Character.LINE_SEPARATOR) {
                    if (keepends) {
                        buffer.appendCodePoint(codepoint);
                    }
                    break;
                } else {
                    buffer.appendCodePoint(codepoint);
                }
            }
            return new PyUnicode(buffer);
        }

        public void remove() {
            throw new UnsupportedOperationException();
        }
    }

    private class SepSplitIterator extends SplitIterator {

        private final PyUnicode sep;

        SepSplitIterator(PyUnicode sep, int maxsplit) {
            super(maxsplit);
            this.sep = sep;
        }
<<<<<<< HEAD

=======
        
>>>>>>> f1c4ce43
        public PyUnicode next() {
            StringBuilder buffer = new StringBuilder();

            addLookahead(buffer);
            if (numSplits == maxsplit) {
                while (iter.hasNext()) {
                    buffer.appendCodePoint(iter.next());
                }
                return new PyUnicode(buffer);
            }

            boolean inSeparator = true;
            while (iter.hasNext()) {
                // TODO: should cache the first codepoint
                inSeparator = true;
                for (Iterator<Integer> sepIter = sep.newSubsequenceIterator();
                        sepIter.hasNext();) {
                    int codepoint = iter.next();
                    if (codepoint != sepIter.next()) {
                        addLookahead(buffer);
                        buffer.appendCodePoint(codepoint);
                        inSeparator = false;
                        break;
                    } else {
                        lookahead.add(codepoint);
                    }
                }

                if (inSeparator) {
                    lookahead.clear();
                    break;
                }
            }

            numSplits++;
            completeSeparator = inSeparator;
            return new PyUnicode(buffer);
        }
    }

    private SplitIterator newSplitIterator(PyUnicode sep, int maxsplit) {
        if (sep == null) {
            return new WhitespaceSplitIterator(maxsplit);
        } else if (sep.getCodePointCount() == 0) {
            throw Py.ValueError("empty separator");
        } else {
            return new SepSplitIterator(sep, maxsplit);
        }
    }
<<<<<<< HEAD

=======
    
>>>>>>> f1c4ce43
    @ExposedMethod
    final PyTuple unicode_rpartition(PyObject sep) {
        return unicodeRpartition(sep);
    }

    @ExposedMethod(defaults = {"null", "-1"})
    final PyList unicode_split(PyObject sepObj, int maxsplit) {
        PyUnicode sep = coerceToUnicode(sepObj);
<<<<<<< HEAD
        if (isBasicPlane() && (sep == null || sep.isBasicPlane())) {
            if (sep != null) {
                return str_split(sep.string, maxsplit);
            } else {
                return str_split(null, maxsplit);
            }
        }
        return new PyList(newSplitIterator(sep, maxsplit));
=======
        if (sep != null) {
            return str_split(sep.string, maxsplit);
        } else {
            return str_split(null, maxsplit);
        }
>>>>>>> f1c4ce43
    }

    @ExposedMethod(defaults = {"null", "-1"})
    final PyList unicode_rsplit(PyObject sepObj, int maxsplit) {
        PyUnicode sep = coerceToUnicode(sepObj);
        if (sep != null) {
            return str_rsplit(sep.string, maxsplit);
        } else {
            return str_rsplit(null, maxsplit);
        }
    }
    
    @ExposedMethod(defaults = "false")
    final PyList unicode_splitlines(boolean keepends) {
        if (isBasicPlane()) {
            return str_splitlines(keepends);
        }
        return new PyList(new LineSplitIterator(keepends));

    }

    @Override
    protected PyString fromSubstring(int begin, int end) {
        assert(isBasicPlane()); // can only be used on a codepath from str_ equivalents
        return new PyUnicode(string.substring(begin, end));
    }

    @ExposedMethod(defaults = {"0", "null"})
    final int unicode_index(String sub, int start, PyObject end) {
        return str_index(sub, start, end);
    }

    @ExposedMethod(defaults = {"0", "null"})
    final int unicode_rindex(String sub, int start, PyObject end) {
        return str_rindex(sub, start, end);
    }

    @ExposedMethod(defaults = {"0", "null"})
    final int unicode_count(PyObject subObj, int start, PyObject end) {
        final PyUnicode sub = coerceToUnicode(subObj);
        if (isBasicPlane()) {
            return str_count(sub.string, start, end);
        }
        int[] indices = translateIndices(start, end);
        int count = 0;
        for (Iterator<Integer> mainIter = newSubsequenceIterator(indices[0], indices[1], 1);
                mainIter.hasNext();) {
            int matched = sub.getCodePointCount();
            for (Iterator<Integer> subIter = sub.newSubsequenceIterator();
                    mainIter.hasNext() && subIter.hasNext();) {
                if (mainIter.next() != subIter.next()) {
                    break;
                }
                matched--;

            }
            if (matched == 0) {
                count++;
            }
        }
        return count;
    }

    @ExposedMethod(defaults = {"0", "null"})
    final int unicode_find(String sub, int start, PyObject end) {
        return str_find(sub, start, end);
    }

    @ExposedMethod(defaults = {"0", "null"})
    final int unicode_rfind(String sub, int start, PyObject end) {
        return str_rfind(sub, start, end);
    }

    private static String padding(int n, int pad) {
        StringBuilder buffer = new StringBuilder(n);
        for (int i=0; i<n; i++)
            buffer.appendCodePoint(pad);
        return buffer.toString();
    }

    private static int parse_fillchar(String function, String fillchar) {
        if (fillchar == null) { return ' '; }
        if (fillchar.codePointCount(0, fillchar.length()) != 1) {
            throw Py.TypeError(function + "() argument 2 must be char, not str");
        }
        return fillchar.codePointAt(0);
    }   
    
    @ExposedMethod(defaults="null")
    final PyObject unicode_ljust(int width, String padding) {
        int n = width - getCodePointCount();
        if (n <= 0) {
            return new PyUnicode(string);
        } else {
            return new PyUnicode(string + padding(n, parse_fillchar("ljust", padding)));
        }
    }

    @ExposedMethod(defaults="null")
    final PyObject unicode_rjust(int width, String padding) {
        int n = width - getCodePointCount();
        if (n <= 0) {
            return new PyUnicode(string);
        } else {
            return new PyUnicode(padding(n, parse_fillchar("ljust", padding)) + string);
        }
    }

    @ExposedMethod(defaults="null")
    final PyObject unicode_center(int width, String padding) {
        int n = width - getCodePointCount();
        if (n <= 0) {
            return new PyUnicode(string);
        }
        int half = n / 2;
        if (n % 2 > 0 && width % 2 > 0) {
            half += 1;
        }
        int pad =  parse_fillchar("center", padding);
        return new PyUnicode(padding(half, pad) + string + padding(n - half, pad));
    }

    @ExposedMethod
    final PyObject unicode_zfill(int width) {
        int n = getCodePointCount();
        if (n >= width) {
            return new PyUnicode(string);
        }
        if (isBasicPlane()) {
            return new PyUnicode(str_zfill(width));
        }
        StringBuilder buffer = new StringBuilder(width);
        int nzeros = width - n;
        boolean first = true;
        boolean leadingSign = false;
        for (Iterator<Integer> iter = newSubsequenceIterator(); iter.hasNext();) {
            int codePoint = iter.next();
            if (first) {
                first = false;
                if (codePoint == '+' || codePoint == '-') {
                    buffer.appendCodePoint(codePoint);
                    leadingSign = true;
                }
                for (int i = 0; i < nzeros; i++) {
                    buffer.appendCodePoint('0');
                }
                if (!leadingSign) {
                    buffer.appendCodePoint(codePoint);
                }
            } else {
                buffer.appendCodePoint(codePoint);
            }
        }
        if (first) {
            for (int i = 0; i < nzeros; i++) {
                buffer.appendCodePoint('0');
            }
        }
        return new PyUnicode(buffer);
    }

    @ExposedMethod(defaults = "8")
    final PyObject unicode_expandtabs(int tabsize) {
        return new PyUnicode(str_expandtabs(tabsize));
    }

    @ExposedMethod
    final PyObject unicode_capitalize() {
        if (string.length() == 0) {
            return this;
        }
        if (isBasicPlane()) {
            return new PyUnicode(str_capitalize());
        }
        StringBuilder buffer = new StringBuilder(string.length());
        boolean first = true;
        for (Iterator<Integer> iter = newSubsequenceIterator(); iter.hasNext();) {
            if (first) {
                buffer.appendCodePoint(Character.toUpperCase(iter.next()));
                first = false;
            } else {
                buffer.appendCodePoint(Character.toLowerCase(iter.next()));
            }
        }
        return new PyUnicode(buffer);
    }

    @ExposedMethod(defaults = "-1")
    final PyObject unicode_replace(PyObject oldPieceObj, PyObject newPieceObj, int maxsplit) {
<<<<<<< HEAD
        StringBuilder buffer = new StringBuilder();
        PyUnicode newPiece = coerceToUnicode(newPieceObj);
        PyUnicode oldPiece = coerceToUnicode(oldPieceObj);

=======
        PyUnicode newPiece = coerceToUnicode(newPieceObj);
        PyUnicode oldPiece = coerceToUnicode(oldPieceObj);
        if (isBasicPlane() && newPiece.isBasicPlane() && oldPiece.isBasicPlane()) {
            return replace(oldPiece, newPiece, maxsplit);
        }
        
        StringBuilder buffer = new StringBuilder();
        
>>>>>>> f1c4ce43
        if (oldPiece.getCodePointCount() == 0) {
            Iterator<Integer> iter = newSubsequenceIterator();
            for (int i = 1; (maxsplit == -1 || i < maxsplit) && iter.hasNext(); i++) {
                if (i == 1) {
                    buffer.append(newPiece.string);
                }
                buffer.appendCodePoint((Integer) iter.next());
                buffer.append(newPiece.string);
            }
            while (iter.hasNext()) {
                buffer.appendCodePoint((Integer) iter.next());
            }
            return new PyUnicode(buffer);
        } else {
            SplitIterator iter = newSplitIterator(oldPiece, maxsplit);
            int numSplits = 0;
            while (iter.hasNext()) {
                buffer.append(((PyUnicode) iter.next()).string);
                if (iter.hasNext()) {
                    buffer.append(newPiece.string);
                }
                numSplits++;
            }
            if (iter.getEndsWithSeparator() && (maxsplit == -1 || numSplits <= maxsplit)) {
                buffer.append(newPiece.string);
            }
            return new PyUnicode(buffer);
        }
    }

    // end utf-16 aware
    @ExposedMethod
    final PyString unicode_join(PyObject seq) {
        return str_join(seq);
    }

    @ExposedMethod(defaults = {"0", "null"})
    final boolean unicode_startswith(PyObject prefix, int start, PyObject end) {
        return str_startswith(prefix, start, end);
    }

    @ExposedMethod(defaults = {"0", "null"})
    final boolean unicode_endswith(PyObject suffix, int start, PyObject end) {
        return str_endswith(suffix, start, end);
    }

    @ExposedMethod
    final PyObject unicode_translate(PyObject table) {
        String trans = _codecs.translate_charmap(string, "ignore", table, true).__getitem__(0).toString();
        return new PyUnicode(trans);
    }

    // these tests need to be UTF-16 aware because they are character-by-character tests,
    // so we can only use equivalent str_XXX tests if we are in basic plane
    @ExposedMethod
    final boolean unicode_islower() {
        if (isBasicPlane()) {
            return str_islower();
        }
        boolean cased = false;
        for (Iterator<Integer> iter = newSubsequenceIterator(); iter.hasNext();) {
            int codepoint = iter.next();
            if (Character.isUpperCase(codepoint) || Character.isTitleCase(codepoint)) {
                return false;
            } else if (!cased && Character.isLowerCase(codepoint)) {
                cased = true;
            }
        }
        return cased;
    }

    @ExposedMethod
    final boolean unicode_isupper() {
        if (isBasicPlane()) {
            return str_isupper();
        }
        boolean cased = false;
        for (Iterator<Integer> iter = newSubsequenceIterator(); iter.hasNext();) {
            int codepoint = iter.next();
            if (Character.isLowerCase(codepoint) || Character.isTitleCase(codepoint)) {
                return false;
            } else if (!cased && Character.isUpperCase(codepoint)) {
                cased = true;
            }
        }
        return cased;
    }

    @ExposedMethod
    final boolean unicode_isalpha() {
        if (isBasicPlane()) {
            return str_isalpha();
        }
        if (getCodePointCount() == 0) {
            return false;
        }
        for (Iterator<Integer> iter = newSubsequenceIterator(); iter.hasNext();) {
            if (!Character.isLetter(iter.next())) {
                return false;
            }
        }
        return true;
    }

    @ExposedMethod
    final boolean unicode_isalnum() {
        if (isBasicPlane()) {
            return str_isalnum();
        }
        if (getCodePointCount() == 0) {
            return false;
        }
        for (Iterator<Integer> iter = newSubsequenceIterator(); iter.hasNext();) {
            int codePoint = iter.next();
            if (!(Character.isLetterOrDigit(codePoint) ||
                    Character.getType(codePoint) == Character.LETTER_NUMBER)) {
                return false;
            }
        }
        return true;
    }

    @ExposedMethod
    final boolean unicode_isdecimal() {
        if (isBasicPlane()) {
            return str_isdecimal();
        }
        if (getCodePointCount() == 0) {
            return false;
        }
        for (Iterator<Integer> iter = newSubsequenceIterator(); iter.hasNext();) {
            if (Character.getType(iter.next()) != Character.DECIMAL_DIGIT_NUMBER) {
                return false;
            }
        }
        return true;
    }

    @ExposedMethod
    final boolean unicode_isdigit() {
        if (isBasicPlane()) {
            return str_isdigit();
        }
        if (getCodePointCount() == 0) {
            return false;
        }
        for (Iterator<Integer> iter = newSubsequenceIterator(); iter.hasNext();) {
            if (!Character.isDigit(iter.next())) {
                return false;
            }
        }
        return true;
    }

    @ExposedMethod
    final boolean unicode_isnumeric() {
        if (isBasicPlane()) {
            return str_isnumeric();
        }
        if (getCodePointCount() == 0) {
            return false;
        }
        for (Iterator<Integer> iter = newSubsequenceIterator(); iter.hasNext();) {
            int type = Character.getType(iter.next());
            if (type != Character.DECIMAL_DIGIT_NUMBER &&
                    type != Character.LETTER_NUMBER &&
                    type != Character.OTHER_NUMBER) {
                return false;
            }
        }
        return true;
    }

    @ExposedMethod
    final boolean unicode_istitle() {
        if (isBasicPlane()) {
            return str_istitle();
        }
        if (getCodePointCount() == 0) {
            return false;
        }
        boolean cased = false;
        boolean previous_is_cased = false;
        for (Iterator<Integer> iter = newSubsequenceIterator(); iter.hasNext();) {
            int codePoint = iter.next();
            if (Character.isUpperCase(codePoint) || Character.isTitleCase(codePoint)) {
                if (previous_is_cased) {
                    return false;
                }
                previous_is_cased = true;
                cased = true;
            } else if (Character.isLowerCase(codePoint)) {
                if (!previous_is_cased) {
                    return false;
                }
                previous_is_cased = true;
                cased = true;
            } else {
                previous_is_cased = false;
            }
        }
        return cased;
    }

    @ExposedMethod
    final boolean unicode_isspace() {
        if (isBasicPlane()) {
            return str_isspace();
        }
        if (getCodePointCount() == 0) {
            return false;
        }
        for (Iterator<Integer> iter = newSubsequenceIterator(); iter.hasNext();) {
            if (!Character.isWhitespace(iter.next())) {
                return false;
            }
        }
        return true;
    }
    // end utf-16 aware
    @ExposedMethod
    final boolean unicode_isunicode() {
        return true;
    }

    @ExposedMethod(defaults = {"null", "null"})
    final String unicode_encode(String encoding, String errors) {
        return str_encode(encoding, errors);
    }

    @ExposedMethod(defaults = {"null", "null"})
    final PyObject unicode_decode(String encoding, String errors) {
        return str_decode(encoding, errors);
    }

    @ExposedMethod
    final PyTuple unicode___getnewargs__() {
        return new PyTuple(new PyUnicode(this.string));
    }

    public Iterator<Integer> iterator() {
        return newSubsequenceIterator();
    }
}<|MERGE_RESOLUTION|>--- conflicted
+++ resolved
@@ -37,14 +37,11 @@
         this(TYPE, string);
     }
 
-<<<<<<< HEAD
-=======
     public PyUnicode(String string, boolean isBasic) {
         this(TYPE, string);
         plane = isBasic ? Plane.BASIC : Plane.UNKNOWN;  
     }
     
->>>>>>> f1c4ce43
     public PyUnicode(PyType subtype, String string) {
         super(subtype, string);
     }
@@ -59,11 +56,14 @@
 
     public PyUnicode(char c) {
         this(TYPE, String.valueOf(c));
-<<<<<<< HEAD
     }
 
     public PyUnicode(int codepoint) {
         this(TYPE, new String(new int[]{codepoint}, 0, 1));
+    }
+
+    public PyUnicode(int[] codepoints) {
+        this(new String(codepoints, 0, codepoints.length));
     }
 
     PyUnicode(StringBuilder buffer) {
@@ -77,37 +77,6 @@
         }
         return buffer;
     }
-
-    PyUnicode(Iterator<Integer> iter) {
-        this(fromCodePoints(iter));
-    }
-
-    PyUnicode(Collection<Integer> ucs4) {
-        this(ucs4.iterator());
-    }
-
-=======
-    }
-
-    public PyUnicode(int codepoint) {
-        this(TYPE, new String(new int[]{codepoint}, 0, 1));
-    }
-
-    public PyUnicode(int[] codepoints) {
-        this(new String(codepoints, 0, codepoints.length));
-    }
-
-    PyUnicode(StringBuilder buffer) {
-        this(TYPE, new String(buffer));
-    }
-
-    private static StringBuilder fromCodePoints(Iterator<Integer> iter) {
-        StringBuilder buffer = new StringBuilder();
-        while (iter.hasNext()) {
-            buffer.appendCodePoint(iter.next());
-        }
-        return buffer;
-    }
     
     PyUnicode(Iterator<Integer> iter) {
         this(fromCodePoints(iter));
@@ -117,7 +86,6 @@
         this(ucs4.iterator());
     }
 
->>>>>>> f1c4ce43
     @Override
     public int[] toCodePoints() {
         int n = getCodePointCount();
@@ -197,12 +165,9 @@
                 return new PyUnicode(((PyUnicode) S).string);
             }
             if (S instanceof PyString) {
-<<<<<<< HEAD
-=======
                 if (S.getType() != PyString.TYPE && encoding == null && errors == null) {
                     return S.__unicode__();
                 }
->>>>>>> f1c4ce43
                 PyObject decoded = codecs.decode((PyString) S, encoding, errors);
                 if (decoded instanceof PyUnicode) {
                     return new PyUnicode((PyUnicode) decoded);
@@ -229,8 +194,6 @@
         return new PyUnicode(str);
     }
 
-<<<<<<< HEAD
-=======
     // Unicode ops consisting of basic strings can only produce basic strings;
     // this may not be the case for astral ones - they also might be basic, in
     // case of deletes. So optimize by providing a tainting mechanism.
@@ -239,7 +202,6 @@
         return new PyUnicode(str, isBasic);
     }
     
->>>>>>> f1c4ce43
     @Override
     public PyObject __mod__(PyObject other) {
         return unicode___mod__(other);
@@ -287,32 +249,20 @@
     }
 
     @ExposedMethod
-<<<<<<< HEAD
-    public PyObject unicode___getitem__(PyObject index) {
-        return seq___finditem__(index);
-    }
-
-    @ExposedMethod(defaults = "null")
-    public PyObject unicode___getslice__(PyObject start, PyObject stop, PyObject step) {
-=======
     final PyObject unicode___getitem__(PyObject index) {
         return str___getitem__(index);
     }
 
     @ExposedMethod(defaults = "null")
     final PyObject unicode___getslice__(PyObject start, PyObject stop, PyObject step) {
->>>>>>> f1c4ce43
         return seq___getslice__(start, stop, step);
     }
 
     @Override
     protected PyObject getslice(int start, int stop, int step) {
-<<<<<<< HEAD
-=======
         if (isBasicPlane()) {
             return super.getslice(start, stop, step);
         }
->>>>>>> f1c4ce43
         if (step > 0 && stop < start) {
             stop = start;
         }
@@ -707,7 +657,6 @@
         public boolean getEndsWithSeparator() {
             return completeSeparator && !hasNext();
         }
-<<<<<<< HEAD
     }
 
     private class WhitespaceSplitIterator extends SplitIterator {
@@ -752,52 +701,6 @@
         }
     }
 
-=======
-    }
-
-    private class WhitespaceSplitIterator extends SplitIterator {
-
-        WhitespaceSplitIterator(int maxsplit) {
-            super(maxsplit);
-        }
-
-        public PyUnicode next() {
-            StringBuilder buffer = new StringBuilder();
-
-            addLookahead(buffer);
-            if (numSplits == maxsplit) {
-                while (iter.hasNext()) {
-                    buffer.appendCodePoint(iter.next());
-                }
-                return new PyUnicode(buffer);
-            }
-
-            boolean inSeparator = false;
-            boolean atBeginning = numSplits == 0;
-
-            while (iter.hasNext()) {
-                int codepoint = iter.next();
-                if (Character.isWhitespace(codepoint)) {
-                    completeSeparator = true;
-                    if (!atBeginning) {
-                        inSeparator = true;
-                    }
-                } else if (!inSeparator) {
-                    completeSeparator = false;
-                    buffer.appendCodePoint(codepoint);
-                } else {
-                    completeSeparator = false;
-                    lookahead.add(codepoint);
-                    break;
-                }
-                atBeginning = false;
-            }
-            numSplits++;
-            return new PyUnicode(buffer);
-        }
-    }
-
->>>>>>> f1c4ce43
     private class PeekIterator<T> implements Iterator {
 
         private T lookahead = null;
@@ -904,11 +807,7 @@
             super(maxsplit);
             this.sep = sep;
         }
-<<<<<<< HEAD
-
-=======
         
->>>>>>> f1c4ce43
         public PyUnicode next() {
             StringBuilder buffer = new StringBuilder();
 
@@ -958,11 +857,7 @@
             return new SepSplitIterator(sep, maxsplit);
         }
     }
-<<<<<<< HEAD
-
-=======
     
->>>>>>> f1c4ce43
     @ExposedMethod
     final PyTuple unicode_rpartition(PyObject sep) {
         return unicodeRpartition(sep);
@@ -971,22 +866,11 @@
     @ExposedMethod(defaults = {"null", "-1"})
     final PyList unicode_split(PyObject sepObj, int maxsplit) {
         PyUnicode sep = coerceToUnicode(sepObj);
-<<<<<<< HEAD
-        if (isBasicPlane() && (sep == null || sep.isBasicPlane())) {
-            if (sep != null) {
-                return str_split(sep.string, maxsplit);
-            } else {
-                return str_split(null, maxsplit);
-            }
-        }
-        return new PyList(newSplitIterator(sep, maxsplit));
-=======
         if (sep != null) {
             return str_split(sep.string, maxsplit);
         } else {
             return str_split(null, maxsplit);
         }
->>>>>>> f1c4ce43
     }
 
     @ExposedMethod(defaults = {"null", "-1"})
@@ -1176,12 +1060,6 @@
 
     @ExposedMethod(defaults = "-1")
     final PyObject unicode_replace(PyObject oldPieceObj, PyObject newPieceObj, int maxsplit) {
-<<<<<<< HEAD
-        StringBuilder buffer = new StringBuilder();
-        PyUnicode newPiece = coerceToUnicode(newPieceObj);
-        PyUnicode oldPiece = coerceToUnicode(oldPieceObj);
-
-=======
         PyUnicode newPiece = coerceToUnicode(newPieceObj);
         PyUnicode oldPiece = coerceToUnicode(oldPieceObj);
         if (isBasicPlane() && newPiece.isBasicPlane() && oldPiece.isBasicPlane()) {
@@ -1190,7 +1068,6 @@
         
         StringBuilder buffer = new StringBuilder();
         
->>>>>>> f1c4ce43
         if (oldPiece.getCodePointCount() == 0) {
             Iterator<Integer> iter = newSubsequenceIterator();
             for (int i = 1; (maxsplit == -1 || i < maxsplit) && iter.hasNext(); i++) {
