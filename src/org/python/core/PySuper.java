--- conflicted
+++ resolved
@@ -96,19 +96,11 @@
         throw Py.TypeError("super(type, obj): obj must be an instance or subtype of type");
     }
 
-<<<<<<< HEAD
-    public PyObject __findattr__(String name) {
-        return super___findattr__(name);
-    }
-
-    final PyObject super___findattr__(String name) {
-=======
     public PyObject __findattr_ex__(String name) {
         return super___findattr_ex__(name);
     }
 
     final PyObject super___findattr_ex__(String name) {
->>>>>>> 5ab4fb99
         if (objType != null && name != "__class__") {
             PyObject descr = objType.super_lookup(superType, name);
             if (descr != null) {
