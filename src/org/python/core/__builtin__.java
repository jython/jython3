// Copyright (c) Corporation for National Research Initiatives
package org.python.core;

import java.io.InputStream;
import java.io.OutputStream;
import java.util.Iterator;
import java.util.Map;

import org.python.antlr.base.mod;
import org.python.core.util.RelativeFile;

class BuiltinFunctions extends PyBuiltinFunctionSet {

    public static final PyObject module = Py.newString("__builtin__");

    public BuiltinFunctions(String name, int index, int argcount) {
        this(name, index, argcount, argcount);
    }

    public BuiltinFunctions(String name, int index, int minargs, int maxargs) {
        super(name, index, minargs, maxargs);
    }

    public PyObject __call__() {
        switch (this.index) {
            case 4:
                return __builtin__.globals();
            case 16:
                return __builtin__.dir();
            case 24:
                return __builtin__.input();
            case 28:
                return __builtin__.locals();
            case 34:
                return Py.newString(__builtin__.raw_input());
            case 41:
                return __builtin__.vars();
            case 43:
                return __builtin__.zip();
            default:
                throw info.unexpectedCall(0, false);
        }
    }

    public PyObject __call__(PyObject arg1) {
        switch (this.index) {
            case 0:
                return Py.newString(__builtin__.chr(Py.py2int(arg1, "chr(): 1st arg can't be coerced to int")));
            case 1:
                return Py.newInteger(__builtin__.len(arg1));
            case 2:
                return __builtin__.range(arg1);
            case 3:
                if (!(arg1 instanceof PyString)) {
                    throw Py.TypeError("ord() expected string of length 1, but " + arg1.getType().fastGetName() + " found");
                }
                return Py.newInteger(__builtin__.ord(arg1));
            case 5:
                return __builtin__.hash(arg1);
            case 6:
                return Py.newUnicode(__builtin__.unichr(Py.py2int(arg1, "unichr(): 1st arg can't be coerced to int")));
            case 7:
                return __builtin__.abs(arg1);
            case 9:
                return __builtin__.apply(arg1);
            case 11:
                return Py.newInteger(__builtin__.id(arg1));
            case 12:
                return __builtin__.sum(arg1);
            case 14:
                return Py.newBoolean(__builtin__.callable(arg1));
            case 16:
                return __builtin__.dir(arg1);
            case 18:
                return __builtin__.eval(arg1);
            case 19:
                try {
                    __builtin__.execfile(arg1.asString(0));
                } catch (ConversionException e) {
                    throw Py.TypeError("execfile's first argument must be str");
                }
                return Py.None;
            case 23:
                return __builtin__.hex(arg1);
            case 24:
                return __builtin__.input(arg1);
            case 25:
                return __builtin__.intern(arg1);
            case 27:
                return __builtin__.iter(arg1);
            case 32:
                return __builtin__.oct(arg1);
            case 34:
                return Py.newString(__builtin__.raw_input(arg1));
            case 36:
                Object o = arg1.__tojava__(PyModule.class);
                if (o == Py.NoConversion) {
                    if (arg1 instanceof PySystemState) {
                        return __builtin__.reload((PySystemState)arg1);
                    } else if(arg1 instanceof PyJavaType) {
                        // This has always been a no-op.  Should be disabled in py3k.
                        return arg1;
                    }
                    throw Py.TypeError("reload() argument must be a module");
                }
                return __builtin__.reload((PyModule) o);
            case 37:
                return __builtin__.repr(arg1);
            case 41:
                return __builtin__.vars(arg1);
            case 30:
                return fancyCall(new PyObject[]{arg1});
            case 31:
                return fancyCall(new PyObject[]{arg1});
            case 43:
                return fancyCall(new PyObject[]{arg1});
            case 45:
                return __builtin__.reversed(arg1);
            default:
                throw info.unexpectedCall(1, false);
        }
    }

    public PyObject __call__(PyObject arg1, PyObject arg2) {
        switch (this.index) {
            case 2:
                return __builtin__.range(arg1, arg2);
            case 6:
                return Py.newInteger(__builtin__.cmp(arg1, arg2));
            case 9:
                return __builtin__.apply(arg1, arg2);
            case 10:
                return Py.newBoolean(__builtin__.isinstance(arg1, arg2));
            case 12:
                return __builtin__.sum(arg1, arg2);
            case 13:
                return __builtin__.coerce(arg1, arg2);
            case 15:
                __builtin__.delattr(arg1, asString(arg2, "delattr(): attribute name must be string"));
                return Py.None;
            case 17:
                return __builtin__.divmod(arg1, arg2);
            case 18:
                return __builtin__.eval(arg1, arg2);
            case 19:
                try {
                    __builtin__.execfile(arg1.asString(0), arg2);
                } catch (ConversionException e) {
                    throw Py.TypeError("execfile's first argument must be str");
                }
                return Py.None;
            case 20:
                return __builtin__.filter(arg1, arg2);
            case 21:
                return __builtin__.getattr(arg1, arg2);
            case 22:
                return Py.newBoolean(__builtin__.hasattr(arg1, arg2));
            case 26:
                return Py.newBoolean(__builtin__.issubclass(arg1, arg2));
            case 27:
                return __builtin__.iter(arg1, arg2);
            case 33:
                return __builtin__.pow(arg1, arg2);
            case 35:
                return __builtin__.reduce(arg1, arg2);
            case 29:
                return fancyCall(new PyObject[]{arg1, arg2});
            case 30:
                return fancyCall(new PyObject[]{arg1, arg2});
            case 31:
                return fancyCall(new PyObject[]{arg1, arg2});
            case 43:
                return fancyCall(new PyObject[]{arg1, arg2});
            default:
                throw info.unexpectedCall(2, false);
        }
    }

    public PyObject __call__(PyObject arg1, PyObject arg2, PyObject arg3) {
        switch (this.index) {
            case 2:
                return __builtin__.range(arg1, arg2, arg3);
            case 9:
                try {
                    if (arg3 instanceof PyStringMap) {
                        PyDictionary d = new PyDictionary();
                        d.update(arg3);
                        arg3 = d;
                    }
                    // this catches both casts of arg3 to a PyDictionary, and
                    // all casts of keys in the dictionary to PyStrings inside
                    // apply(PyObject, PyObject, PyDictionary)
                    PyDictionary d = (PyDictionary) arg3;
                    return __builtin__.apply(arg1, arg2, d);
                } catch (ClassCastException e) {
                    throw Py.TypeError("apply() 3rd argument must be a " + "dictionary with string keys");
                }
            case 18:
                return __builtin__.eval(arg1, arg2, arg3);
            case 19:
                __builtin__.execfile(asString(arg1, "execfile's first argument must be str", false), arg2, arg3);
                return Py.None;
            case 21:
                return __builtin__.getattr(arg1, arg2, arg3);
            case 33:
                return __builtin__.pow(arg1, arg2, arg3);
            case 35:
                return __builtin__.reduce(arg1, arg2, arg3);
            case 39:
                __builtin__.setattr(arg1, asString(arg2, "setattr(): attribute name must be string"), arg3);
                return Py.None;
            case 44:
                return fancyCall(new PyObject[]{arg1, arg2, arg3});
            case 29:
                return fancyCall(new PyObject[]{arg1, arg2, arg3});
            case 30:
                return fancyCall(new PyObject[]{arg1, arg2, arg3});
            case 31:
                return fancyCall(new PyObject[]{arg1, arg2, arg3});
            case 43:
                return fancyCall(new PyObject[]{arg1, arg2, arg3});
            default:
                throw info.unexpectedCall(3, false);
        }
    }

    /**
     * @return arg as an interned String, or throws TypeError with mesage if asString throws a ConversionException
     */
    private String asString(PyObject arg, String message) {
        return asString(arg, message, true);
    }

    /**
     * @param intern - should the resulting string be interned
     * @return arg as a String, or throws TypeError with message if asString throws a ConversionException.
     */
    private String asString(PyObject arg, String message, boolean intern) {

        try {
            return intern ? arg.asString(0).intern() : arg.asString(0);
        } catch (ConversionException e) {
            throw Py.TypeError(message);
        }
    }

    public PyObject __call__(PyObject arg1, PyObject arg2, PyObject arg3, PyObject arg4) {
        switch (this.index) {
            case 44:
                return fancyCall(new PyObject[]{arg1, arg2, arg3, arg4});
            case 29:
                return fancyCall(new PyObject[]{arg1, arg2, arg3, arg4});
            case 30:
                return fancyCall(new PyObject[]{arg1, arg2, arg3, arg4});
            case 31:
                return fancyCall(new PyObject[]{arg1, arg2, arg3, arg4});
            case 43:
                return fancyCall(new PyObject[]{arg1, arg2, arg3, arg4});
            default:
                throw info.unexpectedCall(4, false);
        }
    }

    public PyObject fancyCall(PyObject[] args) {
        switch (this.index) {
            case 29:
                return __builtin__.map(args);
            case 43:
                return __builtin__.zip(args);
            default:
                throw info.unexpectedCall(args.length, false);
        }
    }

    public PyObject getModule() {
        return module;
    }
}

/**
 * The builtin module. All builtin functions are defined here
 */
public class __builtin__ {

    public static void fillWithBuiltins(PyObject dict) {
        /* newstyle */
        dict.__setitem__("object", PyObject.TYPE);
        dict.__setitem__("type", PyType.TYPE);
        dict.__setitem__("bool", PyBoolean.TYPE);
        dict.__setitem__("int", PyInteger.TYPE);
        dict.__setitem__("enumerate", PyEnumerate.TYPE);
        dict.__setitem__("float", PyFloat.TYPE);
        dict.__setitem__("long", PyLong.TYPE);
        dict.__setitem__("complex", PyComplex.TYPE);
        dict.__setitem__("dict", PyDictionary.TYPE);
        dict.__setitem__("list", PyList.TYPE);
        dict.__setitem__("tuple", PyTuple.TYPE);
        dict.__setitem__("set", PySet.TYPE);
        dict.__setitem__("frozenset", PyFrozenSet.TYPE);

        dict.__setitem__("property", PyProperty.TYPE);
        dict.__setitem__("staticmethod", PyStaticMethod.TYPE);
        dict.__setitem__("classmethod", PyClassMethod.TYPE);
        dict.__setitem__("super", PySuper.TYPE);
        dict.__setitem__("str", PyString.TYPE);
        dict.__setitem__("unicode", PyUnicode.TYPE);
        dict.__setitem__("basestring", PyBaseString.TYPE);
        dict.__setitem__("file", PyFile.TYPE);
        dict.__setitem__("slice", PySlice.TYPE);
        dict.__setitem__("xrange", PyXRange.TYPE);

        /* - */

        dict.__setitem__("None", Py.None);
        dict.__setitem__("NotImplemented", Py.NotImplemented);
        dict.__setitem__("Ellipsis", Py.Ellipsis);
        dict.__setitem__("True", Py.True);
        dict.__setitem__("False", Py.False);

        // Work in debug mode by default
        // Hopefully add -O option in the future to change this
        dict.__setitem__("__debug__", Py.One);

        dict.__setitem__("abs", new BuiltinFunctions("abs", 7, 1));
        dict.__setitem__("apply", new BuiltinFunctions("apply", 9, 1, 3));
        dict.__setitem__("callable", new BuiltinFunctions("callable", 14, 1));
        dict.__setitem__("coerce", new BuiltinFunctions("coerce", 13, 2));
        dict.__setitem__("chr", new BuiltinFunctions("chr", 0, 1));
        dict.__setitem__("cmp", new BuiltinFunctions("cmp", 6, 2));
        dict.__setitem__("globals", new BuiltinFunctions("globals", 4, 0));
        dict.__setitem__("hash", new BuiltinFunctions("hash", 5, 1));
        dict.__setitem__("id", new BuiltinFunctions("id", 11, 1));
        dict.__setitem__("isinstance", new BuiltinFunctions("isinstance", 10, 2));
        dict.__setitem__("len", new BuiltinFunctions("len", 1, 1));
        dict.__setitem__("ord", new BuiltinFunctions("ord", 3, 1));
        dict.__setitem__("range", new BuiltinFunctions("range", 2, 1, 3));
        dict.__setitem__("sum", new BuiltinFunctions("sum", 12, 1, 2));
        dict.__setitem__("unichr", new BuiltinFunctions("unichr", 6, 1));
        dict.__setitem__("delattr", new BuiltinFunctions("delattr", 15, 2));
        dict.__setitem__("dir", new BuiltinFunctions("dir", 16, 0, 1));
        dict.__setitem__("divmod", new BuiltinFunctions("divmod", 17, 2));
        dict.__setitem__("eval", new BuiltinFunctions("eval", 18, 1, 3));
        dict.__setitem__("execfile", new BuiltinFunctions("execfile", 19, 1, 3));
        dict.__setitem__("filter", new BuiltinFunctions("filter", 20, 2));
        dict.__setitem__("getattr", new BuiltinFunctions("getattr", 21, 2, 3));
        dict.__setitem__("hasattr", new BuiltinFunctions("hasattr", 22, 2));
        dict.__setitem__("hex", new BuiltinFunctions("hex", 23, 1));
        dict.__setitem__("input", new BuiltinFunctions("input", 24, 0, 1));
        dict.__setitem__("intern", new BuiltinFunctions("intern", 25, 1));
        dict.__setitem__("issubclass", new BuiltinFunctions("issubclass", 26, 2));
        dict.__setitem__("iter", new BuiltinFunctions("iter", 27, 1, 2));
        dict.__setitem__("locals", new BuiltinFunctions("locals", 28, 0));
        dict.__setitem__("map", new BuiltinFunctions("map", 29, 2, -1));
        dict.__setitem__("max", new MaxFunction());
        dict.__setitem__("min", new MinFunction());
        dict.__setitem__("oct", new BuiltinFunctions("oct", 32, 1));
        dict.__setitem__("pow", new BuiltinFunctions("pow", 33, 2, 3));
        dict.__setitem__("raw_input", new BuiltinFunctions("raw_input", 34, 0, 1));
        dict.__setitem__("reduce", new BuiltinFunctions("reduce", 35, 2, 3));
        dict.__setitem__("reload", new BuiltinFunctions("reload", 36, 1));
        dict.__setitem__("repr", new BuiltinFunctions("repr", 37, 1));
        dict.__setitem__("round", new RoundFunction());
        dict.__setitem__("setattr", new BuiltinFunctions("setattr", 39, 3));
        dict.__setitem__("vars", new BuiltinFunctions("vars", 41, 0, 1));
        dict.__setitem__("zip", new BuiltinFunctions("zip", 43, 0, -1));
        dict.__setitem__("compile", new CompileFunction());
        dict.__setitem__("open", new OpenFunction());
        dict.__setitem__("reversed", new BuiltinFunctions("reversed", 45, 1));
        dict.__setitem__("__import__", new ImportFunction());
        dict.__setitem__("sorted", new SortedFunction());
        dict.__setitem__("all", new AllFunction());
        dict.__setitem__("any", new AnyFunction());
    }

    public static PyObject abs(PyObject o) {
        return o.__abs__();
    }

    public static PyObject apply(PyObject o) {
    return o.__call__();
    }

    public static PyObject apply(PyObject o, PyObject args) {
        return o.__call__(Py.make_array(args));
    }

    public static PyObject apply(PyObject o, PyObject args, PyDictionary kws) {
        PyObject[] a;
        String[] kw;
        Map table = kws.table;
        if (table.size() > 0) {
            Iterator ik = table.keySet().iterator();
            Iterator iv = table.values().iterator();
            int n = table.size();
            kw = new String[n];
            PyObject[] aargs = Py.make_array(args);
            a = new PyObject[n + aargs.length];
            System.arraycopy(aargs, 0, a, 0, aargs.length);
            int offset = aargs.length;

            for (int i = 0; i < n; i++) {
                kw[i] = ((PyString) ik.next()).internedString();
                a[i + offset] = (PyObject) iv.next();
            }
            return o.__call__(a, kw);
        } else {
            return apply(o, args);
        }
    }

    public static boolean callable(PyObject obj) {
        return obj.isCallable();
    }

    public static int unichr(int i) {
        if (i < 0 || i > PySystemState.maxunicode) {
            throw Py.ValueError("unichr() arg not in range(0x110000)");
        }
        return i;
    }

    public static char chr(int i) {
        if (i < 0 || i > 255) {
            throw Py.ValueError("chr() arg not in range(256)");
        }
        return (char) i;
    }

    public static int cmp(PyObject x, PyObject y) {
        return x._cmp(y);
    }

    public static PyTuple coerce(PyObject o1, PyObject o2) {
        PyObject[] result = o1._coerce(o2);
        if (result != null) {
            return new PyTuple(result);
        }
        throw Py.TypeError("number coercion failed");
    }

    public static void delattr(PyObject o, String n) {
        o.__delattr__(n);
    }

    public static PyObject dir(PyObject o) {
        PyList ret = (PyList) o.__dir__();
        ret.sort();
        return ret;
    }

    public static PyObject dir() {
        PyObject l = locals();
        PyList ret;
        PyObject retObj = l.invoke("keys");
        try {
            ret = (PyList) retObj;
        } catch (ClassCastException e) {
            throw Py.TypeError("Expected keys() to be a list, not '" + retObj.getType().fastGetName() + "'");
        }
        ret.sort();
        return ret;
    }

    public static PyObject divmod(PyObject x, PyObject y) {
        return x._divmod(y);
    }

    public static PyEnumerate enumerate(PyObject seq) {
        return new PyEnumerate(seq);
    }

    private static boolean PyMapping_check(PyObject o, boolean rw) {
        return o == null ||
               o == Py.None ||
               (o instanceof PyDictionary) ||
               (o.__findattr__("__getitem__") != null &&
                (!rw || o.__findattr__("__setitem__") != null));
    }

    private static void verify_mappings(PyObject globals, PyObject locals, boolean rw) {
        if (!PyMapping_check(globals, rw)) {
            throw Py.TypeError("globals must be a mapping");
        }
        if (!PyMapping_check(locals, rw)) {
            throw Py.TypeError("locals must be a mapping");
        }
    }

    public static PyObject eval(PyObject o, PyObject globals, PyObject locals) {
        verify_mappings(globals, locals, false);
        PyCode code;
        if (o instanceof PyCode) {
            code = (PyCode) o;
        } else {
            if (o instanceof PyString) {
                code = (PyCode)CompileFunction.compile(o, "<string>", "eval");
            } else {
                throw Py.TypeError("eval: argument 1 must be string or code object");
            }
        }
        return Py.runCode(code, locals, globals);
    }

    public static PyObject eval(PyObject o, PyObject globals) {
        return eval(o, globals, globals);
    }

    public static PyObject eval(PyObject o) {
        if (o instanceof PyTableCode && ((PyTableCode) o).hasFreevars()) {
            throw Py.TypeError("code object passed to eval() may not contain free variables");
        }
        return eval(o, null, null);
    }

    public static void execfile(String name, PyObject globals, PyObject locals) {
        execfile_flags(name, globals, locals, Py.getCompilerFlags());
    }

    public static void execfile_flags(String name, PyObject globals, PyObject locals, CompilerFlags cflags) {
        verify_mappings(globals, locals, true);
        java.io.FileInputStream file;
        try {
            file = new java.io.FileInputStream(new RelativeFile(name));
        } catch (java.io.FileNotFoundException e) {
            throw Py.IOError(e);
        }
        PyCode code;

        try {
            code = (PyCode)Py.compile_flags(file, name, "exec", cflags);
        } finally {
            try {
                file.close();
            } catch (java.io.IOException e) {
                throw Py.IOError(e);
            }
        }
        Py.runCode(code, locals, globals);
    }

    public static void execfile(String name, PyObject globals) {
        execfile(name, globals, globals);
    }

    public static void execfile(String name) {
        execfile(name, null, null);
    }

    public static PyObject filter(PyObject func, PyObject seq) {
        if (seq instanceof PyString) {
            if (seq instanceof PyUnicode) {
                return filterunicode(func, (PyUnicode)seq);
            }
            return filterstring(func, (PyString)seq);
        }
        if (seq instanceof PyTuple) {
            return filtertuple(func, (PyTuple)seq);
        }

        PyList list = new PyList();
        for (PyObject item : seq.asIterable()) {
            if (func == PyBoolean.TYPE || func == Py.None) {
                if (!item.__nonzero__()) {
                    continue;
                }
            } else if (!func.__call__(item).__nonzero__()) {
                continue;
            }
            list.append(item);
        }
        return list;
    }

    public static PyObject filterstring(PyObject func, PyString seq) {
        if (func == Py.None && seq.getType() == PyString.TYPE) {
            // If it's a real string we can return the original, as no character is ever
            // false and __getitem__ does return this character. If it's a subclass we
            // must go through the __getitem__ loop
            return seq;
        }

        StringBuilder builder = new StringBuilder();
        boolean ok;
        for (PyObject item : seq.asIterable()) {
            ok = false;
            if (func == Py.None) {
                if (item.__nonzero__()) {
                    ok = true;
                }
            } else if (func.__call__(item).__nonzero__()) {
                ok = true;
            }
            if (ok) {
                if (!(item instanceof PyString) || item instanceof PyUnicode) {
                    throw Py.TypeError("can't filter str to str: __getitem__ returned different "
                                       + "type");
                }
                builder.append(item.toString());
            }
        }
        return new PyString(builder.toString());
    }

    public static PyObject filterunicode(PyObject func, PyUnicode seq) {
        if (func == Py.None && seq.getType() == PyUnicode.TYPE) {
            // If it's a real string we can return the original, as no character is ever
            // false and __getitem__ does return this character. If it's a subclass we
            // must go through the __getitem__ loop
            return seq;
        }

        StringBuilder builder = new StringBuilder();
        boolean ok;
        for (PyObject item : seq.asIterable()) {
            ok = false;
            if (func == Py.None) {
                if (item.__nonzero__()) {
                    ok = true;
                }
            } else if (func.__call__(item).__nonzero__()) {
                ok = true;
            }
            if (ok) {
                if (!(item instanceof PyUnicode)) {
                    throw Py.TypeError("can't filter unicode to unicode: __getitem__ returned "
                                       + "different type");
                }
                builder.append(item.toString());
            }
        }
        return new PyUnicode(builder.toString());
    }

    public static PyObject filtertuple(PyObject func, PyTuple seq) {
        int len = seq.__len__();
        if (len == 0) {
            if (seq.getType() != PyTuple.TYPE) {
                seq = new PyTuple();
            }
            return seq;
        }

        PyList list = new PyList();
        PyObject item;
        boolean ok;
        for (int i = 0; i < len; i++) {
            ok = false;
            item = seq.__finditem__(i);
            if (func == Py.None) {
                if (item.__nonzero__()) {
                    ok = true;
                }
            } else if (func.__call__(item).__nonzero__()) {
                ok = true;
            }
            if (ok) {
                list.append(item);
            }
        }
        return PyTuple.fromIterable(list);
    }

    public static PyObject getattr(PyObject obj, PyObject name) {
        return getattr(obj, name, null);
    }

    public static PyObject getattr(PyObject obj, PyObject name, PyObject def) {
        String nameStr;
        if (name instanceof PyUnicode) {
            nameStr = ((PyUnicode)name).encode();
        } else if (name instanceof PyString) {
            nameStr = name.asString();
        } else {
            throw Py.TypeError("getattr(): attribute name must be string");
        }

        PyObject result;
        try {
            result = obj.__getattr__(nameStr.intern());
        } catch (PyException pye) {
            if (Py.matchException(pye, Py.AttributeError) && def != null) {
                result = def;
            } else {
                throw pye;
            }
        }
        return result;
    }

    public static PyObject globals() {
        return Py.getFrame().f_globals;
    }

    public static boolean hasattr(PyObject obj, PyObject name) {
        String nameStr;
        if (name instanceof PyUnicode) {
            nameStr = ((PyUnicode)name).encode().intern();
        } else if (name instanceof PyString) {
            nameStr = name.asString();
        } else {
            throw Py.TypeError("hasattr(): attribute name must be string");
        }

        try {
            return obj.__findattr__(nameStr.intern()) != null;
        } catch (PyException pye) {
            // swallow
        }
        return false;
    }

    public static PyInteger hash(PyObject o) {
        return o.__hash__();
    }

    public static PyString hex(PyObject o) {
        return o.__hex__();
    }

    public static long id(PyObject o) {
        return Py.id(o);
    }

    public static PyObject input(PyObject prompt) {
        String line = raw_input(prompt);
        return eval(new PyString(line));
    }

    public static PyObject input() {
        return input(new PyString(""));
    }
    private static final PyStringMap internedStrings = new PyStringMap();

    public static PyString intern(PyObject obj) {
        if (!(obj instanceof PyString) || obj instanceof PyUnicode) {
            throw Py.TypeError("intern() argument 1 must be string, not "
                               + obj.getType().fastGetName());
        }
        if (obj.getType() != PyString.TYPE) {
            throw Py.TypeError("can't intern subclass of string");
        }
        PyString s = (PyString)obj;

        // XXX: for some reason, not seeing this as an instance of PyStringDerived when derived
        if (s instanceof PyStringDerived) {
            throw Py.TypeError("can't intern subclass of string");
        }
        String istring = s.internedString();
        PyObject ret = internedStrings.__finditem__(istring);
        if (ret != null) {
            return (PyString)ret;
        }
        internedStrings.__setitem__(istring, s);
        return s;
    }

    // xxx find where used, modify with more appropriate if necessary
    public static boolean isinstance(PyObject obj, PyObject cls) {
        return Py.isInstance(obj, cls);
    }

    // xxx find where used, modify with more appropriate if necessary
    public static boolean issubclass(PyObject derived, PyObject cls) {
        return Py.isSubClass(derived, cls);
    }

    public static PyObject iter(PyObject obj) {
        return obj.__iter__();
    }

    public static PyObject iter(PyObject callable, PyObject sentinel) {
        return new PyCallIter(callable, sentinel);
    }

    public static int len(PyObject o) {
        try {
            return o.__len__();
        } catch (PyException e) {
            // Make this work like CPython where
            //
            // a = 7; len(a) raises a TypeError,
            // a.__len__() raises an AttributeError
            // and
            // class F: pass
            // f = F(); len(f) also raises an AttributeError
            //
            // Testing the type of o feels unclean though
            if (e.type == Py.AttributeError && !(o instanceof PyInstance)) {
                throw Py.TypeError("len() of unsized object");
            }
            throw e;
        }
    }

    public static PyObject locals() {
        return Py.getFrame().getLocals();
    }

    public static PyObject map(PyObject[] argstar) {
        int n = argstar.length - 1;
        if (n < 1) {
            throw Py.TypeError("map requires at least two arguments");
        }
        PyObject element;
        PyObject f = argstar[0];
        PyList list = new PyList();
        PyObject[] args = new PyObject[n];
        PyObject[] iters = new PyObject[n];

        for (int j = 0; j < n; j++) {
            iters[j] = Py.iter(argstar[j + 1], "argument " + (j + 1) + " to map() must support iteration");
        }

        while (true) {
            boolean any_items = false;
            for (int j = 0; j < n; j++) {
                if ((element = iters[j].__iternext__()) != null) {
                    args[j] = element;
                    any_items = true;
                } else {
                    args[j] = Py.None;
                }
            }
            if (!any_items) {
                break;
            }
            if (f == Py.None) {
                if (n == 1) {
                    list.append(args[0]);
                } else {
                    list.append(new PyTuple(args.clone()));
                }
            } else {
                list.append(f.__call__(args));
            }
        }
        return list;
    }

    public static PyString oct(PyObject o) {
        return o.__oct__();
    }

    public static final int ord(PyObject c) {
        final int length;
        PyString x = (PyString) c;
        if (x instanceof PyUnicode) {
            length = x.string.codePointCount(0, x.string.length());
            if (length == 1) {
                return x.string.codePointAt(0);
            }
        } else {
            length = x.string.length();
            if (length == 1) {
                return x.string.charAt(0);
            }
        }
        throw Py.TypeError("ord() expected a character, but string of length " +
                length + " found");
    }

    public static PyObject pow(PyObject x, PyObject y) {
        return x._pow(y);
    }

    private static boolean coerce(PyObject[] objs) {
        PyObject x = objs[0];
        PyObject y = objs[1];
        PyObject[] result;
        result = x._coerce(y);
        if (result != null) {
            objs[0] = result[0];
            objs[1] = result[1];
            return true;
        }
        result = y._coerce(x);
        if (result != null) {
            objs[0] = result[1];
            objs[1] = result[0];
            return true;
        }
        return false;
    }

    public static PyObject pow(PyObject x, PyObject y, PyObject z) {
        if (z == Py.None) {
            return pow(x, y);
        }

        PyObject[] tmp = new PyObject[2];
        tmp[0] = x;
        tmp[1] = y;
        if (coerce(tmp)) {
            x = tmp[0];
            y = tmp[1];
            tmp[1] = z;
            if (coerce(tmp)) {
                x = tmp[0];
                z = tmp[1];
                tmp[0] = y;
                if (coerce(tmp)) {
                    z = tmp[1];
                    y = tmp[0];
                }
            }
        } else {
            tmp[1] = z;
            if (coerce(tmp)) {
                x = tmp[0];
                z = tmp[1];
                tmp[0] = y;
                if (coerce(tmp)) {
                    y = tmp[0];
                    z = tmp[1];
                    tmp[1] = x;
                    if (coerce(tmp)) {
                        x = tmp[1];
                        y = tmp[0];
                    }
                }
            }
        }

        PyObject result = x.__pow__(y, z);
        if (result != null) {
            return result;
        }

        throw Py.TypeError(String.format("unsupported operand type(s) for pow(): '%.100s', "
                                         + "'%.100s', '%.100s'", x.getType().fastGetName(),
                                         y.getType().fastGetName(), z.getType().fastGetName()));
    }

    public static PyObject range(PyObject start, PyObject stop, PyObject step) {
        int ilow = 0;
        int ihigh = 0;
        int istep = 1;
        int n;

        try {
            ilow = start.asInt();
            ihigh = stop.asInt();
            istep = step.asInt();
        } catch (PyException pye) {
            return handleRangeLongs(start, stop, step);
        }

        if (istep == 0) {
            throw Py.ValueError("range() step argument must not be zero");
        }
        if (istep > 0) {
            n = PyXRange.getLenOfRange(ilow, ihigh, istep);
        } else {
            n = PyXRange.getLenOfRange(ihigh, ilow, -istep);
        }
        if (n < 0) {
            throw Py.OverflowError("range() result has too many items");
        }

        PyObject[] range = new PyObject[n];
        for (int i = 0; i < n; i++, ilow += istep) {
            range[i] = Py.newInteger(ilow);
        }
        return new PyList(range);
    }

    public static PyObject range(PyObject n) {
        return range(Py.Zero, n, Py.One);
    }

    public static PyObject range(PyObject start, PyObject stop) {
        return range(start, stop, Py.One);
    }

    /**
     * Handle range() when PyLong arguments (that OverFlow ints) are given.
     */
    private static PyObject handleRangeLongs(PyObject ilow, PyObject ihigh, PyObject istep) {
        if (!(ilow instanceof PyInteger) && !(ilow instanceof PyLong)) {
            throw Py.TypeError(String.format("range() integer start argument expected, got %s.",
                                             ilow.getType().fastGetName()));
        }
        if (!(ihigh instanceof PyInteger) && !(ihigh instanceof PyLong)) {
            throw Py.TypeError(String.format("range() integer end argument expected, got %s.",
                                             ihigh.getType().fastGetName()));
        }
        if (!(istep instanceof PyInteger) && !(istep instanceof PyLong)) {
            throw Py.TypeError(String.format("range() integer step argument expected, got %s.",
                                             istep.getType().fastGetName()));
        }

        int n;
        int cmpResult = istep._cmp(Py.Zero);
        if (cmpResult == 0) {
            throw Py.ValueError("range() step argument must not be zero");
        }
        if (cmpResult > 0) {
            n = getLenOfRangeLongs(ilow, ihigh, istep);
        } else {
            n = getLenOfRangeLongs(ihigh, ilow, istep.__neg__());
        }
        if (n < 0) {
            throw Py.OverflowError("range() result has too many items");
        }

        PyObject[] range = new PyObject[n];
        for (int i = 0; i < n; i++) {
            range[i] = ilow.__long__();
            ilow = ilow.__add__(istep);
        }
        return new PyList(range);
    }

    /**
     * Return number of items in range (lo, hi, step), when arguments are PyInteger or
     * PyLong objects. step > 0 required. Return a value < 0 if & only if the true value
     * is too large to fit in an int, or there is an error.
     *
     * @param lo PyInteger or PyLong value
     * @param hi PyInteger or PyLong value
     * @param step PyInteger or PyLong value (> 0)
     * @return int length of range
     */
    private static int getLenOfRangeLongs(PyObject lo, PyObject hi, PyObject step) {
        // if (lo >= hi), return length of 0
        if (lo._cmp(hi) >= 0) {
            return 0;
        }
        try {
            // See PyXRange.getLenOfRange for the primitive version
            PyObject diff = hi.__sub__(lo).__sub__(Py.One);
            PyObject n = diff.__floordiv__(step).__add__(Py.One);
            return n.asInt();
        } catch (PyException pye) {
            return -1;
        }
    }

    private static PyString readline(PyObject file) {
        if (file instanceof PyFile) {
            return ((PyFile) file).readline();
        } else {
            PyObject ret = file.invoke("readline");
            if (!(ret instanceof PyString)) {
                throw Py.TypeError("object.readline() returned non-string");
            }
            return (PyString) ret;
        }
    }

    public static String raw_input(PyObject prompt, PyObject file) {
        PyObject stdout = Py.getSystemState().stdout;
        if (stdout instanceof PyAttributeDeleted) {
            throw Py.RuntimeError("[raw_]input: lost sys.stdout");
        }
        Py.print(stdout, prompt);
        String data = readline(file).toString();
        if (data.endsWith("\n")) {
            return data.substring(0, data.length() - 1);
        } else {
            if (data.length() == 0) {
                throw Py.EOFError("raw_input()");
            }
        }
        return data;
    }

    public static String raw_input(PyObject prompt) {
        PyObject stdin = Py.getSystemState().stdin;
        if (stdin instanceof PyAttributeDeleted) {
            throw Py.RuntimeError("[raw_]input: lost sys.stdin");
        }
        return raw_input(prompt, stdin);
    }

    public static String raw_input() {
        return raw_input(new PyString(""));
    }

    public static PyObject reduce(PyObject f, PyObject l, PyObject z) {
        PyObject result = z;
        PyObject iter = Py.iter(l, "reduce() arg 2 must support iteration");

        for (PyObject item; (item = iter.__iternext__()) != null;) {
            if (result == null) {
                result = item;
            } else {
                result = f.__call__(result, item);
            }
        }
        if (result == null) {
            throw Py.TypeError("reduce of empty sequence with no initial value");
        }
        return result;
    }

    public static PyObject reduce(PyObject f, PyObject l) {
        return reduce(f, l, null);
    }

    public static PyObject reload(PyModule o) {
        return imp.reload(o);
    }

    public static PyObject reload(PySystemState o) {
    // reinitialize methods
        o.reload();
        return o;
    }

    public static PyString repr(PyObject o) {
        return o.__repr__();
    }

    public static void setattr(PyObject o, String n, PyObject v) {
        o.__setattr__(n, v);
    }

    public static PyObject sum(PyObject seq, PyObject result) {
        if (result instanceof PyString) {
            throw Py.TypeError("sum() can't sum strings [use ''.join(seq) instead]");
        }
        for (PyObject item : seq.asIterable()) {
            result = result._add(item);
        }
        return result;
    }

    public static PyObject reversed(PyObject seq) {
        if (seq.__findattr__("__getitem__") != null && seq.__findattr__("__len__") != null
            && seq.__findattr__("keys") == null) {
            return new PyReversedIterator(seq);
        } else {
            throw Py.TypeError("argument to reversed() must be a sequence");
        }
    }

    public static PyObject sum(PyObject seq) {
        return sum(seq, Py.Zero);
    }

    public static PyType type(PyObject o) {
        return o.getType();
    }

    public static PyObject vars() {
        return locals();
    }

    public static PyObject vars(PyObject o) {
        try {
            return o.__getattr__("__dict__");
        } catch (PyException e) {
            if (Py.matchException(e, Py.AttributeError)) {
                throw Py.TypeError("vars() argument must have __dict__ attribute");
            }
            throw e;
        }
    }

    public static PyString __doc__zip = new PyString("zip(seq1 [, seq2 [...]]) -> [(seq1[0], seq2[0] ...), (...)]\n" + "\n" + "Return a list of tuples, where each tuple contains the i-th element\n" + "from each of the argument sequences.  The returned list is\n" + "truncated in length to the length of the shortest argument sequence.");

    public static PyObject zip() {
        return new PyList();
    }

    public static PyObject zip(PyObject[] argstar) {
        int itemsize = argstar.length;

        // Type check the arguments; they must be sequences. Might as well
        // cache the __iter__() methods.
        PyObject[] iters = new PyObject[itemsize];

        for (int j = 0; j < itemsize; j++) {
            PyObject iter = argstar[j].__iter__();
            if (iter == null) {
                throw Py.TypeError("zip argument #" + (j + 1) + " must support iteration");
            }
            iters[j] = iter;
        }

        PyList ret = new PyList();

        for (int i = 0;; i++) {
            PyObject[] next = new PyObject[itemsize];
            PyObject item;

            for (int j = 0; j < itemsize; j++) {
                try {
                    item = iters[j].__iternext__();
                } catch (PyException e) {
                    if (Py.matchException(e, Py.StopIteration)) {
                        return ret;
                    }
                    throw e;
                }
                if (item == null) {
                    return ret;
                }
                next[j] = item;
            }
            ret.append(new PyTuple(next));
        }
    }

    public static PyObject __import__(String name) {
        return __import__(name, null, null, null, imp.DEFAULT_LEVEL);
    }

    public static PyObject __import__(String name, PyObject globals) {
        return __import__(name, globals, null, null, imp.DEFAULT_LEVEL);
    }

    public static PyObject __import__(String name, PyObject globals, PyObject locals) {
        return __import__(name, globals, locals, null, imp.DEFAULT_LEVEL);
    }

    public static PyObject __import__(String name, PyObject globals, PyObject locals, PyObject fromlist) {
        return __import__(name, globals, locals, fromlist, imp.DEFAULT_LEVEL);
    }

    public static PyObject __import__(String name, PyObject globals, PyObject locals, PyObject fromlist, int level) {
        PyFrame frame = Py.getFrame();
        PyObject builtins;
        if (frame != null && frame.f_builtins != null) {
            builtins = frame.f_builtins;
        } else {
            builtins = PySystemState.builtins;
        }

        PyObject __import__ = builtins.__finditem__("__import__");
        if (__import__ == null) {
            return null;
        }

        PyObject module = __import__.__call__(new PyObject[]{Py.newString(name), globals, locals, fromlist, Py.newInteger(level)});
        return module;
    }
}

class ImportFunction extends PyBuiltinFunction {
    ImportFunction() {
        super("__import__",
              "__import__(name, globals={}, locals={}, fromlist=[], level=-1) -> module\n\n" +
              "Import a module.  The globals are only used to determine the context;\n" +
              "they are not modified.  The locals are currently unused.  The fromlist\n" +
              "should be a list of names to emulate ``from name import ...'', or an\n" +
              "empty list to emulate ``import name''.\n" +
              "When importing a module from a package, note that __import__('A.B', ...)\n" +
              "returns package A when fromlist is empty, but its submodule B when\n" +
              "fromlist is not empty.  Level is used to determine whether to perform \n" +
              "absolute or relative imports.  -1 is the original strategy of attempting\n" +
              "both absolute and relative imports, 0 is absolute, a positive number\n" +
              "is the number of parent directories to search relative to the current module.");
    }

    public PyObject __call__(PyObject args[], String keywords[]) {
        ArgParser ap = new ArgParser("__import__", args, keywords,
                                     new String[]{"name", "globals", "locals", "fromlist", "level"},
                                     1);
        String module = ap.getString(0);
        PyObject globals = ap.getPyObject(1, null);
        PyObject fromlist = ap.getPyObject(3, Py.EmptyTuple);
        int level = ap.getInt(4, imp.DEFAULT_LEVEL);
        return imp.importName(module.intern(), fromlist == Py.None || fromlist.__len__() == 0,
                globals, fromlist, level);
    }
}

class SortedFunction extends PyBuiltinFunction {
    SortedFunction() {
        super("sorted", "sorted(iterable, cmp=None, key=None, reverse=False) --> new sorted list");
    }

    @Override
    public PyObject __call__(PyObject args[], String kwds[]) {
        if (args.length == 0) {
            throw Py.TypeError(" sorted() takes at least 1 argument (0 given)");
        } else if (args.length > 4) {
            throw Py.TypeError(" sorted() takes at most 4 arguments (" + args.length + " given)");
        } else {
            PyObject iter = args[0].__iter__();
            if (iter == null) {
                throw Py.TypeError("'" + args[0].getType().fastGetName() + "' object is not iterable");
            }
        }

        PyList seq = new PyList(args[0]);

        PyObject newargs[] = new PyObject[args.length - 1];
        System.arraycopy(args, 1, newargs, 0, args.length - 1);
        ArgParser ap = new ArgParser("sorted", newargs, kwds, new String[]{"cmp", "key", "reverse"}, 0);

        PyObject cmp = ap.getPyObject(0, Py.None);
        PyObject key = ap.getPyObject(1, Py.None);
        PyObject reverse = ap.getPyObject(2, Py.None);

        seq.sort(cmp, key, reverse);
        return seq;
    }
}

class AllFunction extends PyBuiltinFunctionNarrow {
    AllFunction() {
        super("all", 1, 1,
              "all(iterable) -> bool\n\n" +
              "Return True if bool(x) is True for all values x in the iterable.");
    }

    @Override
    public PyObject __call__(PyObject arg) {
        PyObject iter = arg.__iter__();
        if (iter == null) {
            throw Py.TypeError("'" + arg.getType().fastGetName() + "' object is not iterable");
        }
        for (PyObject item : iter.asIterable()) {
            if (!item.__nonzero__()) {
                return Py.False;
            }
        }
        return Py.True;
    }
}

class AnyFunction extends PyBuiltinFunctionNarrow {
    AnyFunction() {
        super("any", 1, 1,
              "any(iterable) -> bool\n\nReturn True if bool(x) is True for any x in the iterable.");
    }

    @Override
    public PyObject __call__(PyObject arg) {
        PyObject iter = arg.__iter__();
        if (iter == null) {
            throw Py.TypeError("'" + arg.getType().fastGetName() + "' object is not iterable");
        }
        for (PyObject item : iter.asIterable()) {
            if (item.__nonzero__()) {
                return Py.True;
            }
        }
        return Py.False;
    }
}

class MaxFunction extends PyBuiltinFunction {
    MaxFunction() {
        super("max",
              "max(iterable[, key=func]) -> value\nmax(a, b, c, ...[, key=func]) -> value\n\n" +
              "With a single iterable argument, return its largest item.\n" +
              "With two or more arguments, return the largest argument.");
    }

    @Override
    public PyObject __call__(PyObject args[], String kwds[]) {
        int argslen = args.length;
        PyObject key = null;

        if (args.length - kwds.length == 0) {
            throw Py.TypeError("max() expected 1 arguments, got 0");
        }
        if (kwds.length > 0) {
            if (kwds[0].equals("key")) {
                key = args[argslen - 1];
                PyObject newargs[] = new PyObject[argslen - 1];
                System.arraycopy(args, 0, newargs, 0, argslen - 1);
                args = newargs;
            }
            else {
                throw Py.TypeError("max() got an unexpected keyword argument");
            }
        }

        if (args.length > 1) {
            return max(new PyTuple(args), key);
        }
        else {
            return max(args[0], key);
        }
    }

    private static PyObject max(PyObject o, PyObject key) {
        PyObject max = null;
        PyObject maxKey = null;
        for (PyObject item : o.asIterable()) {
            PyObject itemKey;
            if (key == null) {
                itemKey = item;
            }
            else {
                itemKey = key.__call__(item);
            }
            if (maxKey == null || itemKey._gt(maxKey).__nonzero__()) {
                maxKey = itemKey;
                max = item;
            }
        }
        if (max == null) {
            throw Py.ValueError("min of empty sequence");
        }
        return max;
    }

}

class MinFunction extends PyBuiltinFunction {
    MinFunction() {
        super("min",
              "min(iterable[, key=func]) -> value\nmin(a, b, c, ...[, key=func]) -> value\n\n" +
              "With a single iterable argument, return its smallest item.\n" +
              "With two or more arguments, return the smallest argument.'");
    }

    @Override
    public PyObject __call__(PyObject args[], String kwds[]) {
        int argslen = args.length;
        PyObject key = null;

        if (args.length - kwds.length == 0) {
            throw Py.TypeError(" min() expected 1 arguments, got 0");
        }
        if (kwds.length > 0) {
            if (kwds[0].equals("key")) {
                key = args[argslen - 1];
                PyObject newargs[] = new PyObject[argslen - 1];
                System.arraycopy(args, 0, newargs, 0, argslen - 1);
                args = newargs;
            }
            else {
                throw Py.TypeError("min() got an unexpected keyword argument");
            }
        }

        if (args.length > 1) {
            return min(new PyTuple(args), key);
        }
        else {
            return min(args[0], key);
        }
    }

    private static PyObject min(PyObject o, PyObject key) {
        PyObject min = null;
        PyObject minKey = null;
        for (PyObject item : o.asIterable()) {
            PyObject itemKey;
            if (key == null) {
                itemKey = item;
            }
            else {
                itemKey = key.__call__(item);
            }
            if (minKey == null || itemKey._lt(minKey).__nonzero__()) {
                minKey = itemKey;
                min = item;
            }
        }
        if (min == null) {
            throw Py.ValueError("min of empty sequence");
        }
        return min;
    }
}

class RoundFunction extends PyBuiltinFunction {
    RoundFunction() {
        super("round", "round(number[, ndigits]) -> floating point number\n\n" +
              "Round a number to a given precision in decimal digits (default 0 digits).\n" +
              "This always returns a floating point number.  Precision may be negative.");
    }

    public PyObject __call__(PyObject args[], String kwds[]) {
        ArgParser ap = new ArgParser("round", args, kwds, new String[] {"number", "ndigits"}, 0);
        PyObject number = ap.getPyObject(0);
        int ndigits = ap.getInt(1, 0);
        return round(number.asDouble(), ndigits);
    }

    private static PyFloat round(double f, int digits) {
        boolean neg = f < 0;
        double multiple = Math.pow(10., digits);
        if (neg) {
            f = -f;
        }
        double tmp = Math.floor(f * multiple + 0.5);
        if (neg) {
            tmp = -tmp;
        }
        return new PyFloat(tmp / multiple);
    }
}

class CompileFunction extends PyBuiltinFunction {
    CompileFunction() {
        super("compile",
              "compile(source, filename, mode[, flags[, dont_inherit]]) -> code object\n\n"
              + "Compile the source string (a Python module, statement or expression)\n"
              + "into a code object that can be executed by the exec statement or eval().\n"
              + "The filename will be used for run-time error messages.\n"
              + "The mode must be 'exec' to compile a module, 'single' to compile a\n"
              + "single (interactive) statement, or 'eval' to compile an expression.\n"
              + "The flags argument, if present, controls which future statements influence\n"
              + "the compilation of the code.\n"
              + "The dont_inherit argument, if non-zero, stops the compilation inheriting\n"
              + "the effects of any future statements in effect in the code calling\n"
              + "compile; if absent or zero these statements do influence the compilation,\n"
              + "in addition to any features explicitly specified.");
    }

    public PyObject __call__(PyObject args[], String kwds[]) {
        ArgParser ap = new ArgParser("compile", args, kwds,
                                     new String[] {"source", "filename", "mode", "flags",
                                                   "dont_inherit"},
                                     3);
        PyObject source = ap.getPyObject(0);
        String filename = ap.getString(1);
        String mode = ap.getString(2);
        int flags = ap.getInt(3, 0);
        boolean dont_inherit = ap.getPyObject(4, Py.False).__nonzero__();
        return compile(source, filename, mode, flags, dont_inherit);
    }

    public static PyObject compile(PyObject source, String filename, String mode) {
        return compile(source, filename, mode, 0, false);
    }

    public static PyObject compile(PyObject source, String filename, String mode, int flags,
                                   boolean dont_inherit) {
        if ((flags & ~PyTableCode.CO_ALL_FEATURES) != 0) {
            throw Py.ValueError("compile(): unrecognised flags");
        }
        if (!mode.equals("exec") && !mode.equals("eval") && !mode.equals("single")) {
            throw Py.ValueError("compile() arg 3 must be 'exec' or 'eval' or 'single'");
        }

        mod ast = py2node(source);
        if (ast != null) {
            return Py.compile_flags(ast, filename, mode, Py.getCompilerFlags(flags, dont_inherit));
        }

        if (!(source instanceof PyString)) {
            throw Py.TypeError("expected a readable buffer object");
        }
        if (source instanceof PyUnicode) {
            flags |= PyTableCode.PyCF_SOURCE_IS_UTF8;
        }
        return Py.compile_flags(((PyString)source).toString(), filename, mode,
                                Py.getCompilerFlags(flags, dont_inherit));
    }

    /**
     * @returns mod if obj is a wrapper around an AST mod else returns
     *          null
     *
     * XXX: Reaches into implementation details -- needs to be reviewed if our
     *      java integration changes.
     */
    private static mod py2node(PyObject obj) {
        Object node = obj.__tojava__(mod.class);
        if (node == Py.NoConversion) {
            return null;
        }
        return (mod)node;
    }
}

class OpenFunction extends PyBuiltinFunction {
    OpenFunction() {
        super("open", "Open a file using the file() type, returns a file object.  This is the\n"
              + "preferred way to open a file.");
    }

    private static final String warning =
            "Passing an Input/OutputStream to open is deprecated, use "
            + "org.python.core.util.FileUtil.wrap(stream[, bufsize]) instead.";

    public PyObject __call__(PyObject args[], String kwds[]) {
        ArgParser ap = new ArgParser("file", args, kwds, new String[] {"name", "mode", "bufsize"},
                                     1);
        PyObject obj = ap.getPyObject(0);
<<<<<<< HEAD
        if (obj instanceof PyJavaInstance) {
=======
        if (obj.getJavaProxy() != null) {
>>>>>>> f7e2c5c7
            int bufsize = ap.getInt(2, -1);
            if (obj.javaProxy instanceof InputStream) {
                Py.warning(Py.DeprecationWarning, warning);
                return new PyFile((InputStream)obj.javaProxy, bufsize);
            } else if (obj.javaProxy instanceof OutputStream) {
                Py.warning(Py.DeprecationWarning, warning);
                return new PyFile((OutputStream)obj.javaProxy, bufsize);
            }
        }
        return PyFile.TYPE.__call__(args, kwds);
    }
}<|MERGE_RESOLUTION|>--- conflicted
+++ resolved
@@ -1578,11 +1578,7 @@
         ArgParser ap = new ArgParser("file", args, kwds, new String[] {"name", "mode", "bufsize"},
                                      1);
         PyObject obj = ap.getPyObject(0);
-<<<<<<< HEAD
-        if (obj instanceof PyJavaInstance) {
-=======
         if (obj.getJavaProxy() != null) {
->>>>>>> f7e2c5c7
             int bufsize = ap.getInt(2, -1);
             if (obj.javaProxy instanceof InputStream) {
                 Py.warning(Py.DeprecationWarning, warning);
