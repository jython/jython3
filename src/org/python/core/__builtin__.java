--- conflicted
+++ resolved
@@ -437,13 +437,8 @@
     }
 
     public static char chr(int i) {
-<<<<<<< HEAD
-        if (i < 0 || i > 65535) {
-            throw Py.ValueError("chr() arg not in range(65536)");
-=======
         if (i < 0 || i > 255) {
             throw Py.ValueError("chr() arg not in range(256)");
->>>>>>> 5ab4fb99
         }
         return (char) i;
     }
@@ -768,17 +763,6 @@
         if (!(obj instanceof PyString) || obj instanceof PyUnicode) {
             throw Py.TypeError("intern() argument 1 must be string, not "
                                + obj.getType().fastGetName());
-<<<<<<< HEAD
-        }
-        if (obj.getType() != PyString.TYPE) {
-            throw Py.TypeError("can't intern subclass of string");
-        }
-        PyString s = (PyString)obj;
-
-        if (internedStrings == null) {
-            internedStrings = new PyStringMap();
-=======
->>>>>>> 5ab4fb99
         }
         if (obj.getType() != PyString.TYPE) {
             throw Py.TypeError("can't intern subclass of string");
@@ -882,13 +866,6 @@
     }
 
     public static PyString oct(PyObject o) {
-<<<<<<< HEAD
-        try {
-            return o.__oct__();
-        } catch (PyException e) {
-            if (Py.matchException(e, Py.AttributeError)) {
-                throw Py.TypeError("oct() argument can't be converted to oct");
-=======
         return o.__oct__();
     }
 
@@ -904,33 +881,11 @@
             length = x.string.length();
             if (length == 1) {
                 return x.string.charAt(0);
->>>>>>> 5ab4fb99
             }
         }
         throw Py.TypeError("ord() expected a character, but string of length " +
                 length + " found");
     }
-<<<<<<< HEAD
-
-    public static final int ord(PyObject c) {
-        final int length;
-        PyString x = (PyString) c;
-        if (x instanceof PyUnicode) {
-            length = x.string.codePointCount(0, x.string.length());
-            if (length == 1) {
-                return x.string.codePointAt(0);
-            }
-        } else {
-            length = x.string.length();
-            if (length == 1) {
-                return x.string.charAt(0);
-            }
-        }
-        throw Py.TypeError("ord() expected a character, but string of length " +
-                length + " found");
-    }
-=======
->>>>>>> 5ab4fb99
     
     public static PyObject pow(PyObject x, PyObject y) {
         return x._pow(y);
@@ -1374,16 +1329,6 @@
         }
         return Py.True;
     }
-<<<<<<< HEAD
-    
-    @Override
-    public String toString() {
-        return "<built-in function all>";
-    }
-}
-
-class AnyFunction extends PyObject {
-=======
     
     @Override
     public String toString() {
@@ -1492,174 +1437,18 @@
 }
 
 class MinFunction extends PyObject {
->>>>>>> 5ab4fb99
 
     @ExposedGet(name = "__doc__")
     @Override
     public PyObject getDoc() {
-<<<<<<< HEAD
-        return new PyString("any(iterable) -> bool\n\nReturn True if bool(x) is True for any x in the iterable.");
-=======
         return new PyString(
                 "min(iterable[, key=func]) -> value\nmin(a, b, c, ...[, key=func]) -> value\n\n" +
                 "With a single iterable argument, return its smallest item.\n" +
                 "With two or more arguments, return the smallest argument.'");
->>>>>>> 5ab4fb99
     }
 
     @Override
     public PyObject __call__(PyObject args[], String kwds[]) {
-<<<<<<< HEAD
-        if (args.length !=1) {
-            throw Py.TypeError(" any() takes exactly one argument (" + args.length + " given)");
-        }
-        PyObject iter = args[0].__iter__();
-        if (iter == null) {
-            throw Py.TypeError("'" + args[0].getType().fastGetName() + "' object is not iterable");
-        }
-        for (PyObject item : iter.asIterable()) {
-            if (item.__nonzero__()) {
-                return Py.True;
-            }
-        }
-        return Py.False;     
-    }
-    
-    @Override
-    public String toString() {
-        return "<built-in function any>";
-    }
-}
-
-
-
-class MaxFunction extends PyObject {
-
-    @ExposedGet(name = "__doc__")
-    @Override
-    public PyObject getDoc() {
-        return new PyString(
-                "max(iterable[, key=func]) -> value\nmax(a, b, c, ...[, key=func]) -> value\n\n" +
-                "With a single iterable argument, return its largest item.\n" + 
-                "With two or more arguments, return the largest argument.");
-    }
-
-    @Override
-    public PyObject __call__(PyObject args[], String kwds[]) {
-=======
->>>>>>> 5ab4fb99
-        int argslen = args.length;
-        PyObject key = null;
-        
-        if (args.length - kwds.length == 0) {
-<<<<<<< HEAD
-            throw Py.TypeError(" max() expected 1 arguments, got 0");
-=======
-            throw Py.TypeError(" min() expected 1 arguments, got 0");
->>>>>>> 5ab4fb99
-        }
-        if (kwds.length > 0) {
-            if (kwds[0].equals("key")) {
-                key = args[argslen - 1];
-                PyObject newargs[] = new PyObject[argslen - 1];
-                System.arraycopy(args, 0, newargs, 0, argslen - 1);
-                args = newargs;
-            }
-            else {
-<<<<<<< HEAD
-                throw Py.TypeError(" max() got an unexpected keyword argument");
-=======
-                throw Py.TypeError(" min() got an unexpected keyword argument");
->>>>>>> 5ab4fb99
-            }
-        }
-        
-        if (args.length > 1) {
-<<<<<<< HEAD
-            return max(new PyTuple(args), key);
-        }
-        else {
-            return max(args[0], key);
-=======
-            return min(new PyTuple(args), key);
-        }
-        else {
-            return min(args[0], key);
->>>>>>> 5ab4fb99
-        }
-    }
-    
-    @Override
-    public String toString() {
-        return "<built-in function min>";
-    }
-    
-<<<<<<< HEAD
-    private static PyObject max(PyObject o, PyObject key) {
-        PyObject max = null;
-        PyObject maxKey = null;
-=======
-    private static PyObject min(PyObject o, PyObject key) {
-        PyObject min = null;
-        PyObject minKey = null;
->>>>>>> 5ab4fb99
-        for (PyObject item : o.asIterable()) {
-            PyObject itemKey;
-            if (key == null) {
-                itemKey = item;
-            }
-            else {
-                itemKey = key.__call__(item);
-            }
-<<<<<<< HEAD
-            if (maxKey == null || itemKey._gt(maxKey).__nonzero__()) {
-                maxKey = itemKey;
-                max = item;
-            }
-        }
-        if (max == null) {
-            throw Py.ValueError("min of empty sequence");
-        }
-        return max;
-    }
-}
-
-class MinFunction extends PyObject {
-=======
-            if (minKey == null || itemKey._lt(minKey).__nonzero__()) {
-                minKey = itemKey;
-                min = item;
-            }
-        }
-        if (min == null) {
-            throw Py.ValueError("min of empty sequence");
-        }
-        return min;
-    }
-}
-
-
-class RoundFunction extends PyObject {
->>>>>>> 5ab4fb99
-
-    @ExposedGet(name = "__doc__")
-    @Override
-    public PyObject getDoc() {
-        return new PyString(
-<<<<<<< HEAD
-                "min(iterable[, key=func]) -> value\nmin(a, b, c, ...[, key=func]) -> value\n\n" +
-                "With a single iterable argument, return its smallest item.\n" +
-                "With two or more arguments, return the smallest argument.'");
-=======
-                "round(number[, ndigits]) -> floating point number\n\n" +
-                "Round a number to a given precision in decimal digits (default 0 digits).\n" +
-                "This always returns a floating point number.  Precision may be negative.");
->>>>>>> 5ab4fb99
-    }
-
-    @Override
-    public PyObject __call__(PyObject args[], String kwds[]) {
-<<<<<<< HEAD
         int argslen = args.length;
         PyObject key = null;
         
@@ -1711,7 +1500,23 @@
             throw Py.ValueError("min of empty sequence");
         }
         return min;
-=======
+    }
+}
+
+
+class RoundFunction extends PyObject {
+
+    @ExposedGet(name = "__doc__")
+    @Override
+    public PyObject getDoc() {
+        return new PyString(
+                "round(number[, ndigits]) -> floating point number\n\n" +
+                "Round a number to a given precision in decimal digits (default 0 digits).\n" +
+                "This always returns a floating point number.  Precision may be negative.");
+    }
+
+    @Override
+    public PyObject __call__(PyObject args[], String kwds[]) {
         ArgParser ap = new ArgParser("round", args, kwds, new String[]{"number", "ndigits"}, 0);
         PyObject number = ap.getPyObject(0);
         int ndigits = ap.getInt(1, 0);
@@ -1729,6 +1534,5 @@
             tmp = -tmp;
         }
         return new PyFloat(tmp / multiple);
->>>>>>> 5ab4fb99
     }
 }