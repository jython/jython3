// (C) Copyright 2001 Samuele Pedroni

package org.python.compiler;

import org.python.antlr.*;
import org.python.antlr.ast.*;
import java.util.*;

public class ScopesCompiler extends Visitor implements ScopeConstants {

    private CompilationContext code_compiler;

    private Stack scopes;
    private ScopeInfo cur = null;
    private Hashtable nodeScopes;

    private int level      = 0;
    private int func_level = 0;

    public ScopesCompiler(CompilationContext code_compiler,
                          Hashtable nodeScopes)
    {
        this.code_compiler = code_compiler;
        this.nodeScopes = nodeScopes;
        scopes = new Stack();
    }

    public void beginScope(String name, int kind, PythonTree node,
                           ArgListCompiler ac)
    {
        if (cur != null) {
            scopes.push(cur);
        }
        if (kind == FUNCSCOPE) func_level++;
        cur = new ScopeInfo(name, node, level++, kind,
                                         func_level, ac);
        nodeScopes.put(node, cur);
    }

    public void endScope() throws Exception {
        if (cur.kind == FUNCSCOPE) func_level--;
        level--;
        ScopeInfo up = (!scopes.empty())?(ScopeInfo)scopes.pop():null;
        //Go into the stack to find a non class containing scope to use making the closure
        //See PEP 227
        int dist = 1;
        ScopeInfo referenceable = up;
        for(int i = scopes.size() - 1; i >= 0 && referenceable.kind == CLASSSCOPE; i--, dist++){
            referenceable = ((ScopeInfo)scopes.get(i));
        }
        cur.cook(referenceable, dist, code_compiler);
        cur.dump(); // dbg
        cur = up;
    }

    public void parse(PythonTree node) throws Exception {
        try {
            visit(node);
        } catch(Throwable t) {
            throw org.python.core.ParserFacade.fixParseError(null, t,
                    code_compiler.getFilename());
        }
    }

    public Object visitInteractive(Interactive node) throws Exception {
        beginScope("<single-top>", TOPSCOPE, node, null);
        suite(node.body);
        endScope();
        return null;
    }

    public Object visitModule(org.python.antlr.ast.Module node)
        throws Exception
    {
        beginScope("<file-top>", TOPSCOPE, node, null);
        suite(node.body);
        endScope();
        return null;
    }

    public Object visitExpression(Expression node) throws Exception {
        beginScope("<eval-top>", TOPSCOPE, node, null);
        visit(new Return(node, node.body));
        endScope();
        return null;
    }

    private void def(String name) {
        cur.addBound(name);
    }

    public Object visitFunctionDef(FunctionDef node) throws Exception {
        def(node.name);
        ArgListCompiler ac = new ArgListCompiler();
        ac.visitArgs(node.args);

        exprType[] defaults = ac.getDefaults();
        int defc = defaults.length;
        for (int i = 0; i < defc; i++) {
            visit(defaults[i]);
        }

        beginScope(node.name, FUNCSCOPE, node, ac);
        int n = ac.names.size();
        for (int i = 0; i < n; i++) {
            cur.addParam((String)ac.names.elementAt(i));
        }
        for (int i = 0; i < ac.init_code.size(); i++) {
            visit((stmtType) ac.init_code.elementAt(i));
        }
        cur.markFromParam();
        suite(node.body);
        endScope();
        return null;
    }

    public Object visitLambda(Lambda node) throws Exception {
        ArgListCompiler ac = new ArgListCompiler();
        ac.visitArgs(node.args);

        PythonTree[] defaults = ac.getDefaults();
        int defc = defaults.length;
        for (int i = 0; i < defc; i++) {
            visit(defaults[i]);
        }

        beginScope("<lambda>", FUNCSCOPE, node, ac);
        int n = ac.names.size();
        for (int i = 0; i < n; i++) {
            cur.addParam((String)ac.names.elementAt(i));
        }
        for (int i = 0; i < ac.init_code.size(); i++) 
            visit((stmtType) ac.init_code.elementAt(i));
        cur.markFromParam();
        visit(node.body);
        endScope();
        return null;
    }

    public void suite(stmtType[] stmts) throws Exception {
        int n = stmts.length;
        for (int i = 0; i < n; i++)
            visit(stmts[i]);
    }

    public Object visitImport(Import node) throws Exception {
        int n = node.names.length;
        for (int i = 0; i < n; i++) {
            if (node.names[i].asname != null)
                cur.addBound(node.names[i].asname);
            else {
                String name = node.names[i].name;
                if (name.indexOf('.') > 0)
                    name = name.substring(0, name.indexOf('.'));
                cur.addBound(name);
            }
        }
        return null;
    }

    public Object visitImportFrom(ImportFrom node) throws Exception {
        Future.checkFromFuture(node); // future stmt support
        int n = node.names.length;
        if (n == 0) {
            cur.from_import_star = true;
            return null;
        }
        for (int i = 0; i < n; i++) {
            if (node.names[i].asname != null)
                cur.addBound(node.names[i].asname);
            else
                cur.addBound(node.names[i].name);
        }
        return null;
    }

    public Object visitGlobal(Global node) throws Exception {
        int n = node.names.length;
        for (int i = 0; i < n; i++) {
            String name = node.names[i];
            int prev = cur.addGlobal(name);
            if (prev >= 0) {
                if ((prev&FROM_PARAM) != 0)
                    code_compiler.error("name '"+name+"' is local and global",
                                        true,node);
                if ((prev&GLOBAL) != 0) continue;
                String what;
                if ((prev&BOUND) != 0) what = "assignment"; else what = "use";
                code_compiler.error("name '"+name+"' declared global after "+
                                    what,false,node);
            }
        }
        return null;
    }

    public Object visitExec(Exec node) throws Exception {
        cur.exec = true;
        if (node.globals == null && node.locals == null)
            cur.unqual_exec = true;
        traverse(node);
        return null;
    }

/*
    private static void illassign(PythonTree node) throws Exception {
        String target = "operator";
        if (node.id == PythonGrammarTreeConstants.JJTCALL_OP) {
            target = "function call";
        } else if ((node.id == PythonGrammarTreeConstants.JJTFOR_STMT)) {
            target = "list comprehension";
        }
        throw new ParseException("can't assign to "+target,node);
    }
*/

    public Object visitClassDef(ClassDef node) throws Exception {
        def(node.name);
        int n = node.bases.length;
        for (int i = 0; i < n; i++)
            visit(node.bases[i]);
        beginScope(node.name, CLASSSCOPE, node, null);
        suite(node.body);
        endScope();
        return null;
    }

    public Object visitName(Name node) throws Exception {
        String name = node.id;
        if (node.ctx != expr_contextType.Load) {
            if (name.equals("__debug__"))
                code_compiler.error("can not assign to __debug__", true,node);
            cur.addBound(name);
        }
        else cur.addUsed(name);
        return null;
    }

    public Object visitListComp(ListComp node) throws Exception {
<<<<<<< HEAD
        String tmp ="_[" + node.beginLine + "_" + node.beginColumn + "]";
=======
        String tmp ="_[" + node.getLine() + "_" + node.getCharPositionInLine() + "]";
>>>>>>> 5ab4fb99
        cur.addBound(tmp);
        traverse(node);
        return null;
    }

    public Object visitYield(Yield node) throws Exception {
        cur.generator = true;
        cur.yield_count++;
        traverse(node);
        return null;
    }

    public Object visitGeneratorExp(GeneratorExp node) throws Exception {
        String bound_exp = "_(x)";
        String tmp ="_(" + node.getLine() + "_" + node.getCharPositionInLine() + ")";
        def(tmp);
        ArgListCompiler ac = new ArgListCompiler();
        ac.visitArgs(new argumentsType(node, new exprType[]{new Name(node.token, bound_exp,
                        expr_contextType.Param)}, null, null, new exprType[0]));
        beginScope(tmp, FUNCSCOPE, node, ac);
        cur.addParam(bound_exp);
        cur.markFromParam();

        //yield stuff
        cur.generator = true;
        cur.yield_count++;
        traverse(node);

        endScope();
        return null;
    }

    public Object visitWith(With node) throws Exception {                
        cur.max_with_count++;
        traverse(node);
        
        return null;
    }
    
}<|MERGE_RESOLUTION|>--- conflicted
+++ resolved
@@ -236,11 +236,7 @@
     }
 
     public Object visitListComp(ListComp node) throws Exception {
-<<<<<<< HEAD
-        String tmp ="_[" + node.beginLine + "_" + node.beginColumn + "]";
-=======
         String tmp ="_[" + node.getLine() + "_" + node.getCharPositionInLine() + "]";
->>>>>>> 5ab4fb99
         cur.addBound(tmp);
         traverse(node);
         return null;
