<!-- Copyright 2000 Dj Walker-Morgan -->
<project name="jython" default="developer-build" basedir=".">
    <target name="usage" description="prints usage hints">
        <echo>
Use case 1: developer build (in your local jython copy)
-------------------------------------------------------
  - call target 'developer-build' (which is the default for this build.xml)
This build will create directories /build and /dist below basedir.


Use case 2: full build for a release (using svn checkout)
---------------------------------------------------------
  - make sure you have access to the jython subversion repository (https://jython.svn.sourceforge.net/svnroot/jython/trunk)
  - override svn.main.dir in ant.properties (if necessary)
  - call target 'full-build'
This build will create a working directory named full_build/${svn.main.dir} at the same
level as your local directories jython, sandbox and installer.
It will contain a big jython_installer-${jython.version}.jar file suitable for installation.

Please be aware:
To build older releases, it may be necessary to use an older build.xml, too (with the corresponding tag).
For example it is not possible to build Release_2_2alpha1 with this version of build.xml.


Use case 3: build only the parser (grammar)
-------------------------------------------
  - override javaccHome in ant.properties (if necessary)
  - call target 'parser'
or:
  - set javaccHome, either on the command line, or inside parser/build.xml
  - call parser/build.xml (default target)
This build will only create files inside org/python/parser.


Note on targets
---------------
The following targets are designed for direct invocation:
  - usage
  - developer-build
  - full-build
  - clean (uses developer-build settings if called directly)
  - parser (uses developer-build settings if called directly)
Following an ant convention, the callable targets have a description attribute.
All other targets may give unpredicted results if called directly.


Where ant.properties are searched
---------------------------------
  1. in user.home
  2. in the same directory as this build.xml file
The first setting of a property wins, further settings are ignored.


Actions for a release
---------------------
 http://wiki.python.org/jython/JythonDeveloperGuide/HowToReleaseJython

An example ant.properties file:
-------------------------------

# - define the home for javacc (only used for parser grammar)
javaccHome=${basedir}/../externals/javacc-4.0

# - ht2html tool for the doc target (only needed for full-build)
ht2html.dir=${basedir}/../externals/ht2html-2.0

# - define the home of the corresponding CPython version
python.home=c:/Programme/Python/Python23

# - javax.servlet
servlet.jar=c:/workspace/HEAD/CH.obj.commons.core/make_lib/j2ee.jar

# - org.gnu.readline
readline.jar=${basedir}/../externals/external-jars/readline.jar
# - jline
jline.jar=${basedir}/../externals/external-jars/jline-0.9.91.jar


# - zxJDBC
# (for mysql, see www.mysql.com/downloads/api-jdbc-stable.html)
# (for postgres, see http://jdbc.postgresql.org/)
mysql.jar=${basedir}/../externals/external-jars/mysql-connector-java-3.0.16-ga-bin.jar
postgresql.jar=${basedir}/../externals/external-jars/pg74.215.jdbc2.jar
oracle.jar=C:/workspace/HEAD/for_development/bisdevsrv28/jboss/server/infra/lib/ojdbc14.jar
#informix.jar=${basedir}/../externals/external-jars/ifxjdbc.jar

# - option for javac (build.compiler=modern is a global option to use standard jdk 1.3/1.4/1.5)
#build.compiler=modern
#jdk.target.version=1.5
#debug=false
#optimize=off
#deprecation=off

# - the svn main directory to build from; only needed for full-build
# This e.g. could be one of:
#   trunk
#   branches/Release_2_2maint
#   tags/Release_2_2rc3
# meaning any directory just above the two directories:
#   /installer
#   /jython
# svn.main.dir defaults to trunk
#svn.main.dir=trunk

# - the revision; only needed for a snapshot full-build
# To create a snapshot build: uncomment and indicate the correct revision (it has to be a number)
# For 'normal' builds, this defaults to the latest revision on svn.main.dir (HEAD)
#svn.revision=3444

# - the directory containing libsvnjavahl-1.dll (on windows) and svnjavahl.jar; only needed for full-build
# how to get these:
#   - download http://subversion.tigris.org/files/documents/15/31073/svn-win32-1.3.1_javahl.zip (or newer)
#   - unzip the .dll and .jar into javahl.dir
javahl.dir=C:/Programme/Subversion/javahl

# - the directory containing the svnant related .jar files; only needed for full-build
# the following .jar files (probably) are needed:
#   - commons-lang-2.0.jar
#   - jakarta-regexp-1.3.jar
#   - svnant.jar
#   - svnClientAdapter.jar
#   - svnjavahl.jar
# how to get these:
#   - download http://subclipse.tigris.org/files/documents/906/23927/svnant-1.0.0-rc1.zip (or newer)
#   - unzip the jar files from /lib folder to svnant.jar.dir
svnant.jar.dir=${basedir}/../externals/svnant-jars
        </echo>
    </target>

    <target name="jarless" depends="compile, copy-lib"/>

    <target name="developer-build" depends="prepare-output, jar, copy-lib" description="a local build for developers" />

    <target name="full-build" depends="full-init, dump-env, install" description="a full build with svn checkout" />

    <!-- this target should only set properties common to both developer and full build --> 	
    <target name="common-init">
        <property file="${user.home}/ant.properties" />
        <property file="${basedir}/ant.properties" />

        <property name="build.compiler" value="modern" />
        <property name="jdk.target.version" value="1.5" />
        <property name="jdk.source.version" value="1.5" />
        <property name="deprecation" value="off" />
        <property name="debug" value="true" />
        <property name="nowarn" value="false" />

        <!-- classpaths -->
        <path id="main.classpath">
            <pathelement path="${readline.jar}" />
            <pathelement path="${jline.jar}" />
            <pathelement path="${servlet.jar}" />
            <pathelement path="${informix.jar}" />
            <pathelement path="${oracle.jar}" />
            <pathelement path="${mysql.jar}" />
            <pathelement path="${postgresql.jar}" />
            <pathelement path="${jndi.jar}" />
            <pathelement path="${jdbc.jar}" />
            <pathelement path="extlibs/asm-3.1.jar" />
            <pathelement path="${java.class.path}" />
        </path>

        <available property="servlet.present" classname="javax.servlet.Servlet" classpath="${servlet.jar}" />
        <available property="readline.present" classname="org.gnu.readline.Readline" classpath="${readline.jar}" />
        <available property="jline.present" classname="jline.Terminal" classpath="${jline.jar}" />
        <available property="informix.present" classname="com.informix.jdbc.IfxDriver" classpath="${informix.jar}" />
        <available property="mysql.present" classname="org.gjt.mm.mysql.Driver" classpath="${mysql.jar}" />
        <available property="postgresql.present" classname="org.postgresql.Driver" classpath="${postgresql.jar}" />
        <available property="oracle.present" classname="oracle.jdbc.driver.OracleDriver" classpath="${oracle.jar}" />
        <available property="jndi.present" classname="javax.naming.Context" classpath="${jndi.jar}" />
        <available property="javax.sql.present" classname="javax.sql.DataSource" />
        <available property="jdbc30.present" classname="java.sql.ParameterMetaData" />
    </target>

    <target name="full-init" depends="common-init">
        <!-- use this property to distinguish a full-build from a developer-build -->
        <property name="full-build" value="true" />

        <!-- predefined main directory for checkout -->
        <property name="svn.main.dir" value="trunk" />

        <property name="work.dir" value="${basedir}/../full_build/${svn.main.dir}" />
        <property name="svn.checkout.dir" value="${work.dir}/checkout" />
        <property name="jython.base.dir" value="${svn.checkout.dir}/jython" />
        <property name="source.dir" value="${jython.base.dir}/src" />
        <property name="templates.dir" value="${source.dir}/templates" />
        <property name="bugtests.dir" value="${jython.base.dir}/bugtests" />
        <property name="has.repositories.connection" value="true" />
        <property name="python.lib" value="${jython.base.dir}/CPythonLib" />
        <property name="python.exe" value="${python.home}/python" />
        <condition property="do.checkout" value="true">
            <istrue value="${has.repositories.connection}" />
        </condition>
        <condition property="do.snapshot.build">
            <isset property="svn.revision" />
        </condition>
        <condition property="jython.version" value="${svn.revision}">
            <isset property="svn.revision" />
        </condition>
        <property name="jython.version" value="2.3a0" />
        <!-- if not set so far, default svn.revision to HEAD, since we always want
    	     the latest revision on the specified subversion main directory -->
        <property name="svn.revision" value="HEAD"/>
    	
        <!-- classpath for svn ant task -->
        <path id="svn.classpath">
            <pathelement path="${java.class.path}" />
            <fileset dir="${svnant.jar.dir}">
              <include name="*.jar"/>
            </fileset>
        </path>
    	<!-- taskdef for svn ant task -->
    	<taskdef name="svn" classname="org.tigris.subversion.svnant.SvnTask" classpathref="svn.classpath" />
        <!-- Require all of the optional jars for a full build -->
        <fail unless="readline.present" message="readline jar not present" />
        <fail unless="jline.present" message="jline jar not present" />
        <fail unless="servlet.present" message="servlet jar not present" />
        <fail unless="informix.present" message="informix jar not present" />
        <fail unless="mysql.present" message="mysql jar not present" />
        <fail unless="postgresql.present" message="postgres jar not present" />
        <fail unless="oracle.present" message="oracle jar not present" />
    </target>

    <target name="init" depends="common-init">
        <property name="work.dir" value="${basedir}" />
        <property name="jython.base.dir" value="${basedir}" />
        <property name="source.dir" value="${basedir}/src" />
<<<<<<< HEAD
=======
        <property name="test.source.dir" value="${basedir}/tests/java" />
>>>>>>> 9c86e11d
        <property name="templates.dir" value="${basedir}/src/templates" />
        <property name="python.lib" value="${basedir}/CPythonLib" />
        <property name="bugtests.dir" value="${basedir}/bugtests" />
        <property name="templates.lazy" value="true" />
<<<<<<< HEAD

=======
>>>>>>> 9c86e11d
        <property name="output.dir" value="${work.dir}/build" />
        <property name="compile.dir" value="${output.dir}/classes" />
        <property name="exposed.dir" value="${output.dir}/exposed" />
        <property name="dist.dir" value="${work.dir}/dist" />
        <property name="apidoc.dir" value="${dist.dir}/Doc/javadoc" />
        <property name="parser.dir" value="${source.dir}/org/python/parser" />
        <path id="test.classpath">
            <path refid="main.classpath"/>
            <pathelement path="extlibs/asm-commons-3.1.jar" />
            <pathelement path="${exposed.dir}" />
            <pathelement path="${compile.dir}" />
        </path>
    </target>
	
    <target name="dump-env" depends="init">
        <echo>.</echo>
        <echo>Build environment for ${ant.project.name}</echo>
        <echo>(Note: if ${propertyname} is displayed, then the property is not set)</echo>
        <echo>--- optional libraries ---</echo>
        <echo>servlet            = '${servlet.present}'</echo>
        <echo>readline           = '${readline.present}'</echo>
        <echo>jline              = '${jline.present}'</echo>
        <echo>oracle             = '${oracle.present}'</echo>
        <echo>informix           = '${informix.present}'</echo>
        <echo>mysql              = '${mysql.present}'</echo>
        <echo>postgresql         = '${postgresql.present}'</echo>
        <echo>jndi               = '${jndi.present}'</echo>
        <echo>jdbc               = '${javax.sql.present}'</echo>
        <echo>jdbc3.0            = '${jdbc30.present}'</echo>
        <echo>--- properties ---</echo>
        <echo>work.dir           = '${work.dir}'</echo>
        <echo>jython.base.dir    = '${jython.base.dir}'</echo>
        <echo>source.dir         = '${source.dir}'</echo>
        <echo>parser.dir         = '${parser.dir}'</echo>
        <echo>output.dir         = '${output.dir}'</echo>
        <echo>dist.dir           = '${dist.dir}'</echo>
        <echo>apidoc.dir         = '${apidoc.dir}'</echo>
        <echo>templates.dir      = '${templates.dir}'</echo>
        <echo>templates.lazy     = '${templates.lazy}'</echo>
        <echo>python.lib         = '${python.lib}'</echo>
        <echo>javaccHome         = '${javaccHome}'</echo>
        <echo>ht2html.dir        = '${ht2html.dir}'</echo>
        <echo>build.compiler     = '${build.compiler}'</echo>
        <echo>jdk.target.version = '${jdk.target.version}'</echo>
        <echo>jdk.source.version = '${jdk.source.version}'</echo>
        <echo>deprecation        = '${deprecation}'</echo>
        <echo>debug              = '${debug}'</echo>
        <echo>nowarn             = '${nowarn}'</echo>
        <echo>--- properties (used for full-build only ) ---</echo>
        <echo>python.exe         = '${python.exe}'</echo>
        <echo>svn.main.dir       = '${svn.main.dir}'</echo>
        <echo>svn.revision       = '${svn.revision}'</echo>
        <echo>svn.checkout.dir   = '${svn.checkout.dir}'</echo>
        <echo>javahl.dir         = '${javahl.dir}'</echo>
        <echo>svnant.jar.dir     = '${svnant.jar.dir}'</echo>
        <echo>do.snapshot.build  = '${do.snapshot.build}'</echo>
        <echo>do.checkout        = '${do.checkout}'</echo>
    </target>

    <!-- delete what's necessary. should correspond to the directories created in prepare  -->
    <!-- if called directly, we use settings as in developer-build -->
    <!-- (at the moment all properties will already be set if we do a full build) -->
    <target name="clean" depends="init, clean-checkout-dir" description="clean up build working directories">
        <!-- do not hard delete ${work.dir}, since it could be ${basedir} -->
        <!-- deletes all files and subdirectories of ${output.dir}, without ${output.dir} itself. -->
        <delete includeemptydirs="true" failonerror="false">
            <fileset dir="${output.dir}" includes="**/*" />
        </delete>
        <!-- deletes all files and subdirectories of ${dist.dir}, without ${dist.dir} itself. -->
        <delete includeemptydirs="true" failonerror="false">
            <fileset dir="${dist.dir}" includes="**/*" />
        </delete>
        <!-- delete the installation .jar file from ${work.dir}, but no other files -->
        <delete failonerror="false">
            <fileset dir="${work.dir}" includes="jython*.jar" />
        </delete>
    </target>

    <!-- clean svn.checkout.dir if we really checkout -->
    <target name="clean-checkout-dir" if="do.checkout">
        <delete includeemptydirs="true" failonerror="false">
            <fileset dir="${svn.checkout.dir}" includes="**/*" defaultexcludes="no" />
        </delete>
    </target>

    <!-- create output directories -->
    <target name ="prepare-output" depends="init">
<<<<<<< HEAD
        <mkdir dir="${output.dir}" />
=======
        <mkdir dir="${compile.dir}" />
        <mkdir dir="${exposed.dir}" />
>>>>>>> 9c86e11d
        <mkdir dir="${dist.dir}" />
    </target>

    <!-- create necessary directories -->
    <target name="prepare" depends="prepare-full, prepare-checkout, prepare-output"/>

    <!-- create directories needed only in full-build -->
    <target name="prepare-full" depends="clean" if="full-build">
        <mkdir dir="${work.dir}" />
        <mkdir dir="${dist.dir}/Doc" />
        <mkdir dir="${apidoc.dir}" />
    </target>

    <!-- create checkout directory if necessary -->
    <target name="prepare-checkout" if="do.checkout">
        <mkdir dir="${svn.checkout.dir}" />
    </target>

    <target name="checkout" depends="prepare" if="do.checkout">
        <svn javahl="${javahl.dir}" >
        	<checkout url="https://jython.svn.sourceforge.net/svnroot/jython/${svn.main.dir}/jython" revision="${svn.revision}" destPath="${svn.checkout.dir}/jython" />
        	<checkout url="https://jython.svn.sourceforge.net/svnroot/jython/${svn.main.dir}/installer" revision="${svn.revision}" destPath="${svn.checkout.dir}/installer" />
        </svn> 

        <!-- checkout cpython license from the correct python maintenance branch -->
        <svn javahl="${javahl.dir}" >
               <checkout url="http://svn.python.org/projects/python/branches/release22-maint/" destPath="${svn.checkout.dir}/python" recurse="false" />
        </svn> 
    </target>

	
	<!-- change the version string, if so defined: used for snapshot builds -->
	<!-- the following replacements have to be updated if the version strings
	     in PySystemState.java and README.txt change -->
	<target name="version" depends="checkout" if="do.snapshot.build" >
		<property name="replace.value.version" value='version = "2.2b${svn.revision}"' />
		<replace file="${source.dir}/org/python/core/PySystemState.java" token='version = "2.2b2"' value="${replace.value.version}" />
		<replace file="${source.dir}/org/python/core/PySystemState.java" token="PY_RELEASE_LEVEL = 0x0A" value="PY_RELEASE_LEVEL = 0xAA" />
		<property name="replace.value.serial" value="PY_RELEASE_SERIAL = ${svn.revision}" />
		<replace file="${source.dir}/org/python/core/PySystemState.java" token="PY_RELEASE_SERIAL = 2" value="${replace.value.serial}" />

    	<!-- change README.txt -->
		<replace file="${jython.base.dir}/README.txt" token='2.2b2' value='2.2b${svn.revision}' />
		<replace file="${jython.base.dir}/README.txt">
			<replacetoken>=======================</replacetoken>
			<replacevalue>--------------------------

This is a snapshot build.
It reflects the current development status.
				
The readme text for the next release will be like:

			</replacevalue>
		</replace>
	</target>

    <!-- separate build.xml for parser grammar -->
    <!-- we use settings as in developer-build - at the moment all properties will already be set if we do a full build -->
    <target name="parser" depends="init, prepare" if="javaccHome" description="the grammar build">
        <echo>processing ${parser.dir}/build.xml</echo>
        <ant dir="${parser.dir}" />
    </target>

    <target name="template-init" depends="prepare">
        <javac srcdir="${source.dir}/"
                destdir="${compile.dir}"
                target="${jdk.target.version}"
                source="${jdk.source.version}"
                debug="${debug}"
                optimize="${optimize}"
                deprecation="${deprecation}"
                nowarn="${nowarn}">
            <include name="org/python/util/TemplateAntTask.java" />
        </javac>
    </target>

    <target name="template" depends="checkout, template-init">
        <taskdef name="gentempl" classname="org.python.util.TemplateAntTask"
            classpath="${compile.dir}" />
        <gentempl srcdir="${templates.dir}" verbose="true"
		  lazy="${templates.lazy}"/>
    </target>

    <target name="compile" depends="init">
        <javac srcdir="${source.dir}/"
               destdir="${compile.dir}"
               target="${jdk.target.version}"
               source="${jdk.source.version}"
               debug="${debug}"
               deprecation="${deprecation}"
	       nowarn="${nowarn}">
            <exclude name="org/python/parser/python.java" />
            <exclude name="**/PyServlet.java" unless="servlet.present" />
            <exclude name="**/ReadlineConsole.java" unless="readline.present" />
            <exclude name="**/JLineConsole.java" unless="jline.present" />
            <exclude name="**/handler/InformixDataHandler.java" unless="informix.present" />
            <exclude name="**/handler/MySQLDataHandler.java" unless="mysql.present" />
            <exclude name="**/handler/OracleDataHandler.java" unless="oracle.present" />
            <exclude name="**/handler/PostgresqlDataHandler.java" unless="postgresql.present" />
            <exclude name="**/connect/Lookup.java" unless="jndi.present" />
            <exclude name="**/connect/Lookup.java" unless="javax.sql.present" />
            <exclude name="**/connect/Connectx.java" unless="javax.sql.present" />
            <exclude name="**/JDBC30DataHandler.java" unless="jdbc30.present" />
            <classpath refid="main.classpath" />
        </javac>

        <javac srcdir="${jython.base.dir}/Lib"
               includes="jxxload_help/**"
               destdir="${compile.dir}"
               target="${jdk.target.version}"
               source="${jdk.source.version}"
               debug="${debug}"
               optimize="${optimize}"
               deprecation="${deprecation}"
               nowarn="${nowarn}"/>

        <!-- java files used by tests -->
<<<<<<< HEAD
        <javac srcdir="${jython.base.dir}/tests/java"
               destdir="${output.dir}/"
=======
        <javac srcdir="${test.source.dir}"
               destdir="${compile.dir}"
>>>>>>> 9c86e11d
               target="${jdk.target.version}"
               source="${jdk.source.version}"
               debug="${debug}"
               optimize="${optimize}"
               deprecation="${deprecation}"
               nowarn="${nowarn}"> 
            <classpath refid="test.classpath" />
        </javac>

        <copy file="${source.dir}/org/python/modules/ucnhash.dat"
              todir="${compile.dir}/org/python/modules"
              preservelastmodified="true" />

        <copy todir="${compile.dir}/com" preservelastmodified="true">
            <fileset dir="${source.dir}/com">
                <include name="**/*.properties" />
            </fileset>
        </copy>
    </target>

    <target name="expose" depends="init">
        <taskdef name="expose" classname="org.python.expose.generate.ExposeTask"
            classpath="${compile.dir}" classpathref="main.classpath"/>
        <expose srcdir="${compile.dir}"
            destdir="${exposed.dir}" 
            includesfile="${jython.base.dir}/CoreExposed.includes"/>
    </target>

    <target name="jar" depends="compile,expose">
        <jar destfile="${dist.dir}/jython.jar" update="true">
          <fileset dir="${compile.dir}"/>   
          <fileset dir="${exposed.dir}"/>
          <manifest>
              <attribute name="Main-Class" value="org.python.util.jython" />
              <attribute name="Built-By" value="${user.name}" />
              <!-- info section. ATTN: no blanks, no '.' in the names -->
              <section name="Build-Info">
                  <attribute name="version" value="${jython.version}" />
                  <attribute name="svn-build" value="${do.checkout}" />
                  <attribute name="servlet" value="${servlet.present}" />
                  <attribute name="readline" value="${readline.present}" />
                  <attribute name="jline" value="${jline.present}" />
                  <attribute name="oracle" value="${oracle.present}" />
                  <attribute name="informix" value="${informix.present}" />
                  <attribute name="mysql" value="${mysql.present}" />
                  <attribute name="postgresql" value="${postgresql.present}" />
                  <attribute name="jndi" value="${jndi.present}" />
                  <attribute name="jdbc" value="${javax.sql.present}" />
                  <attribute name="jdbc3_0" value="${jdbc30.present}" />
                  <attribute name="build-compiler" value="${build.compiler}" />
                  <attribute name="jdk-target-version" value="${jdk.target.version}" />
                  <attribute name="debug" value="${debug}" />
                  <attribute name="optimize" value="${optimize}" />
              </section>
          </manifest>
        </jar>
    </target>

    <!-- build the .html files using the ht2html tool -->
    <target name="doc" depends="compile" if="full-build">
        <fail unless="ht2html.dir" message="ht2html.dir is not set" />
        <copy todir="${dist.dir}/Doc" preservelastmodified="true">
            <fileset dir="Doc" includes="*.ht, **/*.gif" />
        </copy>
        <!-- Create .html files in Doc -->
        <apply executable="${python.exe}" dir="Doc">
            <env key="PYTHONPATH" path="${jython.base.dir}/Misc/htgen" />
            <arg line="${ht2html.dir}/ht2html.py" />
            <arg line="-s JyLocalGenerator" />
            <fileset dir="${dist.dir}/Doc">
                <include name="*.ht" />
            </fileset>
        </apply>
        <delete>
            <fileset dir="${dist.dir}/Doc" includes="*.ht" />
        </delete>
    </target>

    <target name="javadoc" depends="compile">
        <javadoc sourcepath="${source.dir}"
                 destdir="${apidoc.dir}"
                 source="${jdk.source.version}"
                 public="true"
                 breakiterator="yes"
                 packagenames="org.python.core, org.python.util, com.ziclix.python.sql"
                 windowtitle="Jython API documentation"
                 bottom="&lt;a href='http://www.jython.org' target='_top'>Jython homepage&lt;/a>"
        >
            <classpath refid="main.classpath" />
        </javadoc>
    </target>

    <target name="copy-full" depends="copy-lib" if="full-build">
        <echo>copy misc files from ${jython.base.dir}</echo>
        <copy todir="${dist.dir}" preservelastmodified="true">
            <fileset dir="${jython.base.dir}"
                     includes="ACKNOWLEDGMENTS, build.xml, build.Lib.include.properties, NEWS, LICENSE.txt, README.txt, registry"
            />
        </copy>

        <echo>copy CPython LICENSE from ${svn.checkout.dir}/python</echo>
        <copy file="${svn.checkout.dir}/python/LICENSE" tofile="${dist.dir}/LICENSE_CPython.txt" preservelastmodified="true" />

        <!-- sources: todir has to correspond with installer/**/JarInstaller.java -->
        <echo>copy sources from ${jython.base.dir}</echo>
        <copy todir="${dist.dir}/src/java" preservelastmodified="true">
            <fileset dir="${jython.base.dir}">
              <include name="src/**/*.java" />
              <include name="src/com/**/*.properties" />
              <include name="Lib/jxxload_help/*.java" />
              <include name="tests/java/**/*.java" />
              <include name="src/org/**/ucnhash.dat" />
              <include name="src/org/python/parser/build.xml" />
              <exclude name="src/org/python/parser/python.java" />
            </fileset>
        </copy>

        <echo>copy the demo files from ${jython.base.dir}/Demo</echo>
        <copy todir="${dist.dir}/Demo" preservelastmodified="true">
            <fileset dir="${jython.base.dir}/Demo">
              <include name="**/*.java" />
              <include name="**/*.html" />
              <include name="**/*.py" />
              <include name="**/*.txt" />
              <include name="**/*.xml**" />
              <include name="**/jreload/example.jar" />
              <include name="**/jreload/_xample/Version.class" />
              <exclude name="**/jpywork/**" />
            </fileset>
        </copy>
    </target>

    <target name="copy-lib" depends="init">
        <copy todir="${dist.dir}" preservelastmodified="true">
            <fileset dir="${jython.base.dir}" includes="Tools/**/*.py" />
        </copy>

        <copy todir="${dist.dir}/Lib">
            <fileset dir="${jython.base.dir}/Lib">
                <exclude name="**/*.class"/>
            </fileset>
            <fileset dir="${python.lib}" excludes="**/*.pyc, **/*.pyo" includesfile="${jython.base.dir}/CPythonLib.includes">
                <!-- The include file gets all of CPythonLib's test directory, but we only want the ones from Jython's Lib.   -->
                <present present="srconly" targetdir="${jython.base.dir}/Lib"/>
            </fileset>
        </copy>
    </target>

    <!-- wrap the build into the installer -->
    <target name="install" depends="version, doc, javadoc, jar, copy-full">
        <property name="install.src.dir" value="${jython.base.dir}/../installer/src/java" />
        <echo>compiling installer from ${install.src.dir}</echo>
        <javac srcdir="${install.src.dir}"
               includes="org/**"
               destdir="${compile.dir}"
               target="${jdk.target.version}"
               source="${jdk.source.version}"
               debug="${debug}"
               optimize="${optimize}"
               deprecation="${deprecation}"
               nowarn="${nowarn}"
        />
        <echo>copy installer classes to ${dist.dir}</echo>
        <copy todir="${dist.dir}" preservelastmodified="true">
            <fileset dir="${compile.dir}">
            	<include name="org/python/util/install/**/*.class" />
            	<include name="org/apache/commons/cli/*.class" />
            </fileset>
        </copy>
        <copy file="${install.src.dir}/org/apache/LICENSE.txt" tofile="${dist.dir}/LICENSE_Apache.txt" preservelastmodified="true" />
        <echo>copy installer icon to ${dist.dir}</echo>
        <copy todir="${dist.dir}" preservelastmodified="true">
            <!-- check no /bin directory -->
            <fileset dir="${install.src.dir}" includes="**/*.png" excludes="bin/**" />
        </copy>
        <echo>building installer .jar file</echo>
        <jar destfile="${work.dir}/jython_installer-${jython.version}.jar" basedir="${dist.dir}" update="true">
            <manifest>
                <attribute name="Main-Class" value="org.python.util.install.Installation" />
                <attribute name="Built-By" value="${user.name}" />
                <!-- section for the install program -->
                <section name="Jython">
                    <attribute name="version" value="${jython.version}" />
                    <attribute name="exclude-dirs" value="org;META-INF" />
                </section>
                <!-- info section. ATTN: no blanks, no '.' in the names -->
                <section name="Build-Info">
                    <attribute name="svn-build" value="${do.checkout}" />
                    <attribute name="servlet" value="${servlet.present}" />
                    <attribute name="readline" value="${readline.present}" />
                    <attribute name="jline" value="${jline.present}" />
                    <attribute name="oracle" value="${oracle.present}" />
                    <attribute name="informix" value="${informix.present}" />
                    <attribute name="mysql" value="${mysql.present}" />
                    <attribute name="postgresql" value="${postgresql.present}" />
                    <attribute name="jndi" value="${jndi.present}" />
                    <attribute name="jdbc" value="${javax.sql.present}" />
                    <attribute name="jdbc3_0" value="${jdbc30.present}" />
                    <attribute name="build-compiler" value="${build.compiler}" />
                    <attribute name="jdk-target-version" value="${jdk.target.version}" />
                    <attribute name="debug" value="${debug}" />
                    <attribute name="optimize" value="${optimize}" />
                </section>
            </manifest>
        </jar>
    </target>

    <target name="test" depends="javatest,regrtest"/>
    <target name="javatest" depends="compile,expose">
        <junit fork="true" printsummary="true">
            <classpath refid="test.classpath"/>
            <batchtest todir="${dist.dir}/testreports">
                <fileset dir="${test.source.dir}" includes="**/*Test*.java">
                    <exclude name="javatests/**/*" />
                    <exclude name="**/InterpTestCase.java" />
                </fileset>
            </batchtest>
        </junit>
    </target>
    <target name="regrtest" depends="compile,expose,copy-lib">
        <java classname="org.python.util.jython" fork="true">
            <jvmarg value="-Dpython.home=${dist.dir}"/>
            <arg value="${dist.dir}/Lib/test/regrtest.py"/>
            <!-- Only run the tests that are expected to work on Jython -->
            <arg value="--expected"/>
            <classpath refid="test.classpath" />
        </java>
    </target>

    <!-- run bugtests, create a config if necessary -->
    <target name="bugtest" depends="create-bugtest-config">
         <java classname="org.python.util.jython" fork="true" dir="${bugtests.dir}">
            <classpath>
                <pathelement location="${dist.dir}/jython.jar"/>
            </classpath>
            <jvmarg value="-Dpython.home=${dist.dir}"/>
            <arg value="driver.py"/>
         	<!-- uncomment if you want to run only one test: -->
         	<!--
         	<arg value="386"/>
         	-->
        </java>
    </target>

    <!-- create support_config.py in the bugtset directory only if it doesn't already exist -->
    <target name="create-bugtest-config" depends="init, check-bugtest-config" unless="have_bugtest_config">
         <!-- doesn't seem to be a direct way to get at the path to javac,
         java.home points to the jre folder. The following assumes a standard
         jdk layout. Alternative is to try something like:

            <property environment="env"/>
            <property name="jdk.home" value="${env.JAVA_HOME}" />
  
         or set jdk.home explicitly
         -->
         <echo>creating ${bugtests.dir}/support_config.py</echo>
         <property name="jdk.home" value="${java.home}/.." />
        <echo file="${bugtests.dir}/support_config.py">
# this configuration was auto-generated by ant build script,
# safe to edit by hand (won't be overwritten)
java_home="${jdk.home}"
jython_home="${dist.dir}" 
classpath="${dist.dir}/jython.jar${path.separator}classes"
        </echo>
    </target>

    <!-- set property have_bugtest_config if support_config.py already exists in the bugtest directory -->
    <target name="check-bugtest-config">
        <available property="have_bugtest_config" file="${bugtests.dir}/support_config.py"/>
    </target>

</project><|MERGE_RESOLUTION|>--- conflicted
+++ resolved
@@ -225,18 +225,12 @@
         <property name="work.dir" value="${basedir}" />
         <property name="jython.base.dir" value="${basedir}" />
         <property name="source.dir" value="${basedir}/src" />
-<<<<<<< HEAD
-=======
         <property name="test.source.dir" value="${basedir}/tests/java" />
->>>>>>> 9c86e11d
         <property name="templates.dir" value="${basedir}/src/templates" />
         <property name="python.lib" value="${basedir}/CPythonLib" />
         <property name="bugtests.dir" value="${basedir}/bugtests" />
         <property name="templates.lazy" value="true" />
-<<<<<<< HEAD
-
-=======
->>>>>>> 9c86e11d
+
         <property name="output.dir" value="${work.dir}/build" />
         <property name="compile.dir" value="${output.dir}/classes" />
         <property name="exposed.dir" value="${output.dir}/exposed" />
@@ -324,12 +318,8 @@
 
     <!-- create output directories -->
     <target name ="prepare-output" depends="init">
-<<<<<<< HEAD
-        <mkdir dir="${output.dir}" />
-=======
         <mkdir dir="${compile.dir}" />
         <mkdir dir="${exposed.dir}" />
->>>>>>> 9c86e11d
         <mkdir dir="${dist.dir}" />
     </target>
 
@@ -447,13 +437,8 @@
                nowarn="${nowarn}"/>
 
         <!-- java files used by tests -->
-<<<<<<< HEAD
-        <javac srcdir="${jython.base.dir}/tests/java"
-               destdir="${output.dir}/"
-=======
         <javac srcdir="${test.source.dir}"
                destdir="${compile.dir}"
->>>>>>> 9c86e11d
                target="${jdk.target.version}"
                source="${jdk.source.version}"
                debug="${debug}"
