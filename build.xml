--- conflicted
+++ resolved
@@ -84,26 +84,15 @@
         <property name="PY_RELEASE_LEVEL_SNAPSHOT" value="170"/> <!-- 0xAA -->
 
         <!-- The current version info -->
-<<<<<<< HEAD
         <property name="jython.version" value="3.5.0a1+"/>
         <property name="jython.version.noplus" value="3.5.0a1"/>
         <property name="jython.major_version" value="3"/>
         <property name="jython.minor_version" value="5"/>
-=======
-        <property name="jython.version" value="2.7rc3+"/>
-        <property name="jython.version.noplus" value="2.7rc3"/>
-        <property name="jython.major_version" value="2"/>
-        <property name="jython.minor_version" value="7"/>
->>>>>>> 7c910e82
         <property name="jython.micro_version" value="0"/>
         <property name="jython.release_level" value="${PY_RELEASE_LEVEL_ALPHA}"/>
         <!-- Usually zero, only used for alpha, beta and candidate versions
              where it must be greater than zero. -->
-<<<<<<< HEAD
         <property name="jython.release_serial" value="1"/>
-=======
-        <property name="jython.release_serial" value="3"/>
->>>>>>> 7c910e82
         <property name="jython.java.version" value="1.7"/>
 
         <condition property="do.snapshot.build">
@@ -939,7 +928,7 @@
     <target name="prepare-test" depends="init">
         <!-- Clean any old test output -->
         <delete dir="${junit.reports}"/>
-    </target>
+</target>
     <target name="javatest" depends="javatest-basepath,importest"
             description="run all the JUnit tests">
     </target>
