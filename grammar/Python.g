--- conflicted
+++ resolved
@@ -148,11 +148,8 @@
 @header {
 package org.python.antlr;
 
-<<<<<<< HEAD
-=======
 import org.antlr.runtime.CommonToken;
 
->>>>>>> f1c4ce43
 import org.python.antlr.ParseException;
 import org.python.antlr.PythonTree;
 import org.python.antlr.ast.argumentsType;
@@ -201,32 +198,11 @@
     }
 
     protected void mismatch(IntStream input, int ttype, BitSet follow) throws RecognitionException {
-<<<<<<< HEAD
-        throw new MismatchedTokenException(ttype, input);
-    }
-
-    protected void mismatch(IntStream input, RecognitionException e, BitSet follow) throws RecognitionException {
-        throw e;
-    }
-
-    /**
-     * A list holding the error message(s) encountered during parse.
-     */
-    private List<String> _errors = new ArrayList<String>();
-
-    /**
-     * @return <code>true</code> if the parser collected one or more error messages,
-     *         <code>false</code> otherwise.
-     */
-    public boolean hasErrors() {
-      return getErrors().size() > 0;
-=======
         if (errorHandler.isRecoverable()) {
             super.mismatch(input, ttype, follow);
         } else {
             throw new MismatchedTokenException(ttype, input);
         }
->>>>>>> f1c4ce43
     }
 
     protected Object recoverFromMismatchedToken(IntStream input, int ttype, BitSet follow)
@@ -239,24 +215,6 @@
         return null;
     }
 
-<<<<<<< HEAD
-    /**
-     * Overridden to be able to collect error messages.
-     * <p>
-     * Since we do not want to lose the recovery mechanism and the verbose messages.
-     */
-    @Override
-    public void emitErrorMessage(String msg) {
-       super.emitErrorMessage(msg);
-       getErrors().add(msg);
-    }
-
-}
-
-@rulecatch {
-catch (RecognitionException e) {
-    throw e;
-=======
 }
 
 @rulecatch {
@@ -264,7 +222,6 @@
     errorHandler.reportError(this, re);
     errorHandler.recover(this, input,re);
     retval.tree = (PythonTree)adaptor.errorNode(input, retval.start, input.LT(-1), re);
->>>>>>> f1c4ce43
 }
 }
 
@@ -286,31 +243,6 @@
 int implicitLineJoiningLevel = 0;
 int startPos=-1;
 
-<<<<<<< HEAD
-    public Token nextToken() {
-		while (true) {
-			state.token = null;
-			state.channel = Token.DEFAULT_CHANNEL;
-			state.tokenStartCharIndex = input.index();
-			state.tokenStartCharPositionInLine = input.getCharPositionInLine();
-			state.tokenStartLine = input.getLine();
-			state.text = null;
-			if ( input.LA(1)==CharStream.EOF ) {
-				return Token.EOF_TOKEN;
-			}
-			try {
-				mTokens();
-				if ( state.token==null ) {
-					emit();
-				}
-				else if ( state.token==Token.SKIP_TOKEN ) {
-					continue;
-				}
-				return state.token;
-			}
-            catch (RecognitionException re) {
-                throw new ParseException(getErrorMessage(re, this.getTokenNames()));
-=======
 //If you want to use another error recovery mechanisms change this
 //and the same one in the parser.
 private ErrorHandler errorHandler;
@@ -353,25 +285,15 @@
             } catch (RecognitionException re) {
                 errorHandler.reportError(this, re);
                 // match() routine has already called recover()
->>>>>>> f1c4ce43
             }
         }
     }
 }
 
 //single_input: NEWLINE | simple_stmt | compound_stmt NEWLINE
-<<<<<<< HEAD
-//XXX: I don't know why, but in "compound_stmt NEWLINE"
-//     Jython chokes on the NEWLINE every time -- so I made
-//     it optional for now.
-single_input : NEWLINE
-             | simple_stmt -> ^(Interactive simple_stmt)
-             | compound_stmt NEWLINE? -> ^(Interactive compound_stmt)
-=======
 single_input : NEWLINE* EOF -> ^(Interactive)
              | simple_stmt NEWLINE* EOF -> ^(Interactive simple_stmt)
              | compound_stmt NEWLINE+ EOF -> ^(Interactive compound_stmt)
->>>>>>> f1c4ce43
              ;
 
 //file_input: (NEWLINE | stmt)* ENDMARKER
@@ -438,13 +360,8 @@
           ;
 
 //funcdef: [decorators] 'def' NAME parameters ':' suite
-<<<<<<< HEAD
-funcdef : decorators? 'def' NAME parameters COLON suite
-       -> ^(FunctionDef 'def' ^(Name NAME) parameters ^(Body suite) ^(Decorators decorators?))
-=======
 funcdef : decorators? DEF NAME parameters COLON suite
        -> ^(DEF NAME parameters ^(Body suite) ^(Decorators decorators?))
->>>>>>> f1c4ce43
         ;
 
 //parameters: '(' [varargslist] ')'
@@ -570,15 +487,6 @@
           | DOUBLESLASHEQUAL
           ;
 
-<<<<<<< HEAD
-//print_stmt: 'print' ( [ test (',' test)* [','] ] | '>>' test [ (',' test)+ [','] ] )
-print_stmt : 'print'
-             ( t1=printlist -> {$t1.newline}? ^(Print 'print' ^(Values $t1) ^(Newline))
-                            -> ^(Print 'print' ^(Values $t1))
-             | RIGHTSHIFT t2=printlist2 -> {$t2.newline}? ^(Print 'print' ^(Dest RIGHTSHIFT) ^(Values $t2) ^(Newline))
-                                       -> ^(Print 'print' ^(Dest RIGHTSHIFT) ^(Values $t2))
-             | -> ^(Print 'print' ^(Newline))
-=======
 //print_stmt: 'print' ( [ test (',' test)* [','] ] |
 //                      '>>' test [ (',' test)+ [','] ] )
 print_stmt : PRINT
@@ -587,7 +495,6 @@
              | RIGHTSHIFT t2=printlist2 -> {$t2.newline}? ^(PRINT ^(Dest RIGHTSHIFT) ^(Values $t2) ^(Newline))
                                        -> ^(PRINT ^(Dest RIGHTSHIFT) ^(Values $t2))
              | -> ^(PRINT ^(Newline))
->>>>>>> f1c4ce43
              )
            ;
 
@@ -619,20 +526,6 @@
    -> ^(Elts test)
     ;
 
-//not in CPython's Grammar file
-printlist2 returns [boolean newline]
-    : (test COMMA test) => test (options {k=2;}: COMMA test)* (trailcomma=COMMA)?
-    { if ($trailcomma == null) {
-          $newline = true;
-      } else {
-          $newline = false;
-      }
-    }
-   -> ^(Elts test+)
-    | test {$newline = true;}
-   -> ^(Elts test)
-    ;
-
 
 //del_stmt: 'del' exprlist
 del_stmt : DELETE exprlist2
@@ -703,18 +596,6 @@
                 ;
 
 //import_as_name: NAME [('as' | NAME) NAME]
-<<<<<<< HEAD
-import_as_name : name=NAME (keyAS asname=NAME)?
-              -> ^(Alias $name ^(Asname $asname)?)
-               ;
-
-//XXX: when does Grammar match "dotted_name NAME NAME"? This may be a big
-//       problem because of the keyAS rule, which matches NAME (needed to allow
-//       'as' to be a method name for Java integration).
-
-//dotted_as_name: dotted_name [('as' | NAME) NAME]
-dotted_as_name : dotted_name (keyAS asname=NAME)?
-=======
 import_as_name : name=NAME (AS asname=NAME)?
               -> ^(Alias $name ^(Asname $asname)?)
                ;
@@ -722,7 +603,6 @@
 //XXX: when does CPython Grammar match "dotted_name NAME NAME"?
 //dotted_as_name: dotted_name [('as' | NAME) NAME]
 dotted_as_name : dotted_name (AS asname=NAME)?
->>>>>>> f1c4ce43
               -> ^(Alias dotted_name ^(Asname NAME)?)
                ;
 
@@ -739,13 +619,8 @@
             ;
 
 //exec_stmt: 'exec' expr ['in' test [',' test]]
-<<<<<<< HEAD
-exec_stmt : keyEXEC expr ('in' t1=test (COMMA t2=test)?)?
-         -> ^(Exec keyEXEC expr ^(Globals $t1)? ^(Locals $t2)?)
-=======
 exec_stmt : EXEC expr[expr_contextType.Load] (IN t1=test[expr_contextType.Load] (COMMA t2=test[expr_contextType.Load])?)?
          -> ^(EXEC expr ^(Globals $t1)? ^(Locals $t2)?)
->>>>>>> f1c4ce43
           ;
 
 //assert_stmt: 'assert' test [',' test]
@@ -802,11 +677,7 @@
          ;
 
 //with_var: ('as' | NAME) expr
-<<<<<<< HEAD
-with_var: (keyAS | NAME) expr
-=======
 with_var: (AS | NAME) expr[expr_contextType.Load]
->>>>>>> f1c4ce43
         ;
 
 //except_clause: 'except' [test [',' test]]
@@ -1077,45 +948,13 @@
       ;
 
 //yield_expr: 'yield' [testlist]
-<<<<<<< HEAD
-yield_expr : 'yield' testlist?
-          -> ^(Yield 'yield' ^(Value testlist)?)
-=======
 yield_expr : YIELD testlist[expr_contextType.Load]?
           -> ^(YIELD ^(Value testlist)?)
->>>>>>> f1c4ce43
            ;
 
 //XXX:
 //testlist1: test (',' test)*
 
-<<<<<<< HEAD
-//These are all Python keywords that are not Java keywords
-//This means that Jython needs to support these as NAMEs
-//unlike CPython.  For now I have only done this for 'as'
-//and 'exec'.
-
-//keyAND    : {input.LT(1).getText().equals("and")}? NAME ;
-keyAS     : {input.LT(1).getText().equals("as")}? NAME ;
-//keyDEF    : {input.LT(1).getText().equals("def")}? NAME ;
-//keyDEL    : {input.LT(1).getText().equals("del")}? NAME ;
-//keyELIF   : {input.LT(1).getText().equals("elif")}? NAME ;
-//keyEXCEPT : {input.LT(1).getText().equals("except")}? NAME ;
-keyEXEC   : {input.LT(1).getText().equals("exec")}? NAME ;
-//keyFROM   : {input.LT(1).getText().equals("from")}? NAME ;
-//keyGLOBAL : {input.LT(1).getText().equals("global")}? NAME ;
-//keyIN     : {input.LT(1).getText().equals("in")}? NAME ;
-//keyIS     : {input.LT(1).getText().equals("is")}? NAME ;
-//keyLAMBDA : {input.LT(1).getText().equals("lambda")}? NAME ;
-//keyNOT    : {input.LT(1).getText().equals("not")}? NAME ;
-//keyOR     : {input.LT(1).getText().equals("or")}? NAME ;
-//keyPASS   : {input.LT(1).getText().equals("pass")}? NAME ;
-//keyPRINT  : {input.LT(1).getText().equals("print")}? NAME ;
-//keyRAISE  : {input.LT(1).getText().equals("raise")}? NAME ;
-//keyWITH   : {input.LT(1).getText().equals("with")}? NAME ;
-//keyYIELD  : {input.LT(1).getText().equals("yield")}? NAME ;
-
-=======
 AS        : 'as' ;
 ASSERT    : 'assert' ;
 BREAK     : 'break' ;
@@ -1144,7 +983,6 @@
 WHILE     : 'while' ;
 WITH      : 'with' ;
 YIELD     : 'yield' ;
->>>>>>> f1c4ce43
 
 LPAREN    : '(' {implicitLineJoiningLevel++;} ;
 
@@ -1360,23 +1198,6 @@
 }
     :   {startPos==0}?=>
         (   {implicitLineJoiningLevel>0}? ( ' ' | '\t' )+ {$channel=HIDDEN;}
-<<<<<<< HEAD
-           |    (     ' '  { spaces++; }
-            |    '\t' { spaces += 8; spaces -= (spaces \% 8); }
-               )+
-            {
-            // make a string of n spaces where n is column number - 1
-            char[] indentation = new char[spaces];
-            for (int i=0; i<spaces; i++) {
-                indentation[i] = ' ';
-            }
-            String s = new String(indentation);
-            emit(new ClassicToken(LEADING_WS,new String(indentation)));
-            }
-            // kill trailing newline if present and then ignore
-            ( ('\r')? '\n' {if (state.token!=null) state.token.setChannel(HIDDEN); else $channel=HIDDEN;})*
-           // {state.token.setChannel(99); }
-=======
         |    (     ' '  { spaces++; }
              |    '\t' { spaces += 8; spaces -= (spaces \% 8); }
              )+
@@ -1409,7 +1230,6 @@
                        emit(new CommonToken(NEWLINE,new String(nls)));
                    }
                 }
->>>>>>> f1c4ce43
         )
     ;
 
