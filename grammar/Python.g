--- conflicted
+++ resolved
@@ -902,29 +902,6 @@
         }
     ;
 
-<<<<<<< HEAD
-//XXX: would be nice if printlist and printlist2 could be merged.
-//not in CPython's Grammar file
-printlist2
-    returns [boolean newline, List elts]
-    : (test[null] COMMA test[null]) =>
-       t+=test[expr_contextType.Load] (options {k=2;}: COMMA t+=test[expr_contextType.Load])* (trailcomma=COMMA)?
-       { $elts=$t;
-           if ($trailcomma == null) {
-               $newline = true;
-           } else {
-               $newline = false;
-           }
-       }
-    | t+=test[expr_contextType.Load]
-      {
-          $elts=$t;
-          $newline = true;
-      }
-    ;
-
-=======
->>>>>>> fb56b5cc
 //del_stmt: 'del' exprlist
 del_stmt
 @init {
